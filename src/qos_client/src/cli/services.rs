use std::{
	fs,
	fs::File,
	io,
	io::{BufRead, Write},
	mem,
	path::{Path, PathBuf},
};

use aws_nitro_enclaves_nsm_api::api::AttestationDoc;
use borsh::{BorshDeserialize, BorshSerialize};
use qos_attest::nitro::{
	attestation_doc_from_der, cert_from_pem, unsafe_attestation_doc_from_der,
	verify_attestation_doc_against_user_input, AWS_ROOT_CERT_PEM,
};
use qos_core::protocol::{
	attestor::types::NsmResponse,
	msg::ProtocolMsg,
	services::{
		boot::{
			Approval, Manifest, ManifestEnvelope, ManifestSet, Namespace,
			NitroConfig, PivotConfig, QuorumMember, RestartPolicy, ShareSet,
		},
		genesis::{GenesisOutput, GenesisSet},
	},
	QosHash,
};
use qos_crypto::{sha_256, sha_384};
use qos_p256::{P256Error, P256Pair, P256Public};
use zeroize::Zeroizing;

use crate::request;

const PUB_EXT: &str = "pub";
const GENESIS_ATTESTATION_DOC_FILE: &str = "genesis_attestation_doc";
const GENESIS_OUTPUT_FILE: &str = "genesis_output";
const MANIFEST_ENVELOPE: &str = "manifest_envelope";
const APPROVAL_EXT: &str = "approval";
const QUORUM_THRESHOLD_FILE: &str = "quorum_threshold";

const DANGEROUS_DEV_BOOT_MEMBER: &str = "DANGEROUS_DEV_BOOT_MEMBER";
const DANGEROUS_DEV_BOOT_NAMESPACE: &str =
	"DANGEROUS_DEV_BOOT_MEMBER_NAMESPACE";

#[allow(dead_code)]
pub(crate) const SMARTCARD_FEAT_DISABLED_MSG: &str =
	"The \"smartcard\" feature must be enabled to use YubiKey related functionality.";

const TAP_MSG: &str = "Tap your YubiKey";

/// Client errors.
#[derive(Debug)]
pub enum Error {
	/// Failed to open a yubikey. Make sure only 1 yubikey is connected to the
	/// machine. Also try unplugging the yubikey to reset the PCSC session.
	#[cfg(feature = "smartcard")]
	OpenSingleYubiKey(yubikey::Error),
	/// Error'ed while tried to generate a key and cert for the signing slot.
	#[cfg(feature = "smartcard")]
	GenerateSign(crate::yubikey::YubiKeyError),
	/// Error'ed while tried to generate a key and cert for the encryption
	/// slot.
	#[cfg(feature = "smartcard")]
	GenerateEncrypt(crate::yubikey::YubiKeyError),
	/// General wrapper for yubikey error
	#[cfg(feature = "smartcard")]
	YubiKey(crate::yubikey::YubiKeyError),
	/// Error from qos p256.
	P256(qos_p256::P256Error),
	/// The public key read from the yubikey for the pair did not match what
	/// was expected.
	#[cfg(feature = "smartcard")]
	WrongPublicKey,
	/// An error trying to read a pin from the terminal
	#[cfg(feature = "smartcard")]
	PinEntryError(std::io::Error),
	/// Failed to read share
	ReadShare,
	/// Error while try to read the quorum public key.
	FailedToReadQuorumPublicKey(qos_p256::P256Error),
	/// Error trying to the read a file that is supposed to have a manifest.
	FailedToReadManifestFile(std::io::Error),
	/// Error deserializing manifest.
	FileDidNotHaveValidManifest,
	/// Error trying to read a file that is supposed to have a manifest
	/// envelope.
	FailedToReadManifestEnvelopeFile(std::io::Error),
	/// Error deserializing manifest envelope.
	FileDidNotHaveValidManifestEnvelope,
	/// Error trying to read a file that is supposed to contain attestation
	/// doc.
	FailedToReadAttestationDoc(std::io::Error),
	/// Error trying to the read a file that is supposed to contain attestation
	/// approval.
	FailedToReadAttestationApproval(std::io::Error),
	/// Error deserializing manifest envelope.
	FileDidNotHaveValidAttestationApproval,
	/// Failed to read file that was supposed to contain Ephemeral Key wrapped
	/// share.
	FailedToReadEphWrappedShare(std::io::Error),
<<<<<<< HEAD
	/// Failed to decode some hex
	CouldNotDecodeHex(qos_hex::HexError),
=======
	FailedToRead {
		path: String,
		error: String,
	},
>>>>>>> 7ce35bb7
}

#[cfg(feature = "smartcard")]
impl From<crate::yubikey::YubiKeyError> for Error {
	fn from(err: crate::yubikey::YubiKeyError) -> Self {
		Error::YubiKey(err)
	}
}

impl From<P256Error> for Error {
	fn from(err: P256Error) -> Self {
		Error::P256(err)
	}
}

impl From<qos_hex::HexError> for Error {
	fn from(err: qos_hex::HexError) -> Error {
		Error::CouldNotDecodeHex(err)
	}
}

pub(crate) enum PairOrYubi {
	#[cfg(feature = "smartcard")]
	Yubi((yubikey::YubiKey, Vec<u8>)),
	Pair(P256Pair),
}

impl PairOrYubi {
	pub(crate) fn from_inputs(
		yubikey_flag: bool,
		secret_path: Option<String>,
	) -> Result<Self, Error> {
		let result = match (yubikey_flag, secret_path) {
			(true, None) => {
				#[cfg(feature = "smartcard")]
				{
					let yubi = crate::yubikey::open_single()?;

					let pin = rpassword::prompt_password("Enter your pin: ")
						.map_err(Error::PinEntryError)?;
					PairOrYubi::Yubi((yubi, pin.as_bytes().to_vec()))
				}
				#[cfg(not(feature = "smartcard"))]
				{
					panic!("{TAP_MSG}");
				}
			}
			(false, Some(path)) => {
				let pair = P256Pair::from_hex_file(path)?;
				PairOrYubi::Pair(pair)
			}
			(false, None) => panic!("Need either yubikey flag or secret path"),
			(true, Some(_)) => {
				panic!("Cannot have both yubikey flag and secret path")
			}
		};

		Ok(result)
	}

	fn sign(&mut self, data: &[u8]) -> Result<Vec<u8>, Error> {
		match self {
			#[cfg(feature = "smartcard")]
			Self::Yubi((ref mut yubi, ref pin)) => {
				println!("{TAP_MSG}");
				crate::yubikey::sign_data(yubi, data, pin).map_err(Into::into)
			}
			Self::Pair(ref pair) => pair.sign(data).map_err(Into::into),
		}
	}

	fn decrypt(&mut self, payload: &[u8]) -> Result<Vec<u8>, Error> {
		match self {
			#[cfg(feature = "smartcard")]
			Self::Yubi((ref mut yubi, ref pin)) => {
				println!("{TAP_MSG}");
				let shared_secret =
					crate::yubikey::shared_secret(yubi, payload, pin)?;
				let encrypt_pub = crate::yubikey::key_agree_public_key(yubi)?;
				let public = qos_p256::encrypt::P256EncryptPublic::from_bytes(
					&encrypt_pub,
				)?;

				public
					.decrypt_from_shared_secret(payload, &shared_secret)
					.map_err(Into::into)
			}
			Self::Pair(ref pair) => pair.decrypt(payload).map_err(Into::into),
		}
	}

	fn public_key_bytes(&mut self) -> Result<Vec<u8>, Error> {
		match self {
			#[cfg(feature = "smartcard")]
			Self::Yubi((ref mut yubi, _)) => {
				crate::yubikey::pair_public_key(yubi).map_err(Into::into)
			}
			Self::Pair(ref pair) => Ok(pair.public_key().to_bytes()),
		}
	}
}

pub(crate) fn generate_file_key<P: AsRef<Path>>(
	master_secret_path: P,
	pub_key_path: P,
) {
	let share_key_pair =
		P256Pair::generate().expect("unable to generate P256 keypair");

	// Write the personal key secret
	write_with_msg(
		master_secret_path.as_ref(),
		&share_key_pair.to_master_seed_hex(),
		"Master Seed",
	);

	// Write the setup key public key
	write_with_msg(
		pub_key_path.as_ref(),
		&share_key_pair.public_key().to_hex_bytes(),
		"File Key Public",
	);
}

#[cfg(feature = "smartcard")]
pub(crate) fn provision_yubikey<P: AsRef<Path>>(
	pub_path: P,
) -> Result<(), Error> {
	let mut yubikey =
		yubikey::YubiKey::open().map_err(Error::OpenSingleYubiKey)?;

	println!("You need to enter a pin that will be used to authorize signing and encryption requests.");
	let pin = rpassword::prompt_password("Enter your pin: ")
		.map_err(Error::PinEntryError)?
		.as_bytes()
		.to_vec();

	let _sign_public_key_bytes = crate::yubikey::generate_signed_certificate(
		&mut yubikey,
		crate::yubikey::SIGNING_SLOT,
		&pin,
		yubikey::MgmKey::default(),
		yubikey::TouchPolicy::Always,
	)
	.map_err(Error::GenerateSign)?;

	let _encrypt_public_key_bytes =
		crate::yubikey::generate_signed_certificate(
			&mut yubikey,
			crate::yubikey::KEY_AGREEMENT_SLOT,
			&pin,
			yubikey::MgmKey::default(),
			yubikey::TouchPolicy::Always,
		)
		.map_err(Error::GenerateEncrypt)?;

	let public_key_bytes = crate::yubikey::pair_public_key(&mut yubikey)?;
	let public_key_hex = qos_hex::encode(&public_key_bytes);

	// Explicitly drop the yubikey to disconnect the PCSC session.
	drop(yubikey);

	write_with_msg(
		pub_path.as_ref(),
		public_key_hex.as_bytes(),
		"YubiKey encrypt+sign public key",
	);

	Ok(())
}

#[cfg(feature = "smartcard")]
pub(crate) fn advanced_provision_yubikey<P: AsRef<Path>>(
	master_seed_path: P,
) -> Result<(), Error> {
	let mut yubikey =
		yubikey::YubiKey::open().map_err(Error::OpenSingleYubiKey)?;

	println!("You need to enter a pin that will be used to authorize signing and encryption requests.");
	let pin = rpassword::prompt_password("Enter your pin: ")
		.map_err(Error::PinEntryError)?
		.as_bytes()
		.to_vec();

	let pair = P256Pair::from_hex_file(master_seed_path)?;

	let master_seed = pair.to_master_seed();
	let encrypt_secret = qos_p256::derive_secret(
		master_seed,
		qos_p256::P256_ENCRYPT_DERIVE_PATH,
	)?;
	let sign_secret =
		qos_p256::derive_secret(master_seed, qos_p256::P256_SIGN_DERIVE_PATH)?;

	crate::yubikey::import_key_and_generate_signed_certificate(
		&mut yubikey,
		&sign_secret,
		crate::yubikey::SIGNING_SLOT,
		&pin,
		yubikey::MgmKey::default(),
		yubikey::TouchPolicy::Always,
	)
	.map_err(Error::GenerateSign)?;

	crate::yubikey::import_key_and_generate_signed_certificate(
		&mut yubikey,
		&encrypt_secret,
		crate::yubikey::KEY_AGREEMENT_SLOT,
		&pin,
		yubikey::MgmKey::default(),
		yubikey::TouchPolicy::Always,
	)
	.map_err(Error::GenerateEncrypt)?;

	let public_key_bytes = crate::yubikey::pair_public_key(&mut yubikey)?;
	let other = pair.public_key().to_bytes();

	if public_key_bytes != other {
		return Err(Error::WrongPublicKey);
	}
	// Explicitly drop the yubikey to disconnect the PCSC session.
	drop(yubikey);

	Ok(())
}

pub(crate) struct BootGenesisArgs<'a, P: AsRef<Path>> {
	pub uri: &'a str,
	pub namespace_dir: P,
	pub share_set_dir: P,
	pub qos_build_fingerprints_path: P,
	pub pcr3_preimage_path: P,
	pub unsafe_skip_attestation: bool,
}

pub(crate) fn boot_genesis<P: AsRef<Path>>(
	BootGenesisArgs {
		uri,
		namespace_dir,
		share_set_dir,
		qos_build_fingerprints_path,
		pcr3_preimage_path,
		unsafe_skip_attestation,
	}: BootGenesisArgs<P>,
) {
	let genesis_set = get_genesis_set(&share_set_dir);

	let req = ProtocolMsg::BootGenesisRequest { set: genesis_set.clone() };
	let (cose_sign1, genesis_output) = match request::post(uri, &req).unwrap() {
		ProtocolMsg::BootGenesisResponse {
			nsm_response: NsmResponse::Attestation { document },
			genesis_output,
		} => (document, genesis_output),
		r => panic!("Unexpected response: {:?}", r),
	};
	let quorum_key =
		P256Public::from_bytes(&genesis_output.quorum_key).unwrap();
	let attestation_doc =
		extract_attestation_doc(&cose_sign1, unsafe_skip_attestation);

	let qos_build_fingerprints =
		extract_qos_build_fingerprints(qos_build_fingerprints_path);

	// Sanity check the genesis output
	assert!(
		genesis_set.members.len() == genesis_output.member_outputs.len(),
		"Output of genesis ceremony does not have same members as Genesis Set"
	);
	assert!(
		genesis_output.member_outputs.iter().all(|member_out| genesis_set
			.members
			.contains(&member_out.share_set_member)),
		"Output of genesis ceremony does not have same members as Genesis Set"
	);

	// Check the attestation document
	if unsafe_skip_attestation {
		println!("**WARNING:** Skipping attestation document verification.");
	} else {
		let user_data = &genesis_output.qos_hash();
		verify_attestation_doc_against_user_input(
			&attestation_doc,
			user_data,
			&qos_build_fingerprints.pcr0,
			&qos_build_fingerprints.pcr1,
			&qos_build_fingerprints.pcr2,
			&extract_pcr3(pcr3_preimage_path),
		);
	}

	// Write the attestation doc
	let attestation_doc_path =
		namespace_dir.as_ref().join(GENESIS_ATTESTATION_DOC_FILE);
	write_with_msg(
		&attestation_doc_path,
		&cose_sign1,
		"COSE Sign1 Attestation Doc",
	);

	// Write the genesis output
	let genesis_output_path = namespace_dir.as_ref().join(GENESIS_OUTPUT_FILE);
	write_with_msg(
		&genesis_output_path,
		&genesis_output.try_to_vec().unwrap(),
		"`GenesisOutput`",
	);

	// Write the quorum public key
	let quorum_key_path = namespace_dir.as_ref().join("quorum_key.pub");
	write_with_msg(
		&quorum_key_path,
		&quorum_key.to_hex_bytes(),
		"quorum_key.pub",
	);
}

pub(crate) struct AfterGenesisArgs<P: AsRef<Path>> {
	pub pair: PairOrYubi,
	pub share_path: P,
	pub alias: String,
	pub namespace_dir: P,
	pub qos_build_fingerprints_path: P,
	pub pcr3_preimage_path: P,
	pub unsafe_skip_attestation: bool,
}

pub(crate) fn after_genesis<P: AsRef<Path>>(
	AfterGenesisArgs {
		mut pair,
		share_path,
		alias,
		namespace_dir,
		qos_build_fingerprints_path,
		pcr3_preimage_path,
		unsafe_skip_attestation,
	}: AfterGenesisArgs<P>,
) -> Result<(), Error> {
	let attestation_doc_path =
		namespace_dir.as_ref().join(GENESIS_ATTESTATION_DOC_FILE);
	let genesis_set_path = namespace_dir.as_ref().join(GENESIS_OUTPUT_FILE);

	// Get the PCRs for QOS so we can verify
	let qos_build_fingerprints =
		extract_qos_build_fingerprints(qos_build_fingerprints_path);
	println!(
		"QOS build fingerprints taken from commit: {}",
		qos_build_fingerprints.qos_commit
	);

	// Read in the attestation doc from the genesis directory
	let cose_sign1 =
		fs::read(attestation_doc_path).expect("Could not read attestation_doc");
	let attestation_doc =
		extract_attestation_doc(&cose_sign1, unsafe_skip_attestation);

	// Read in the genesis output from the genesis directory
	let genesis_output = GenesisOutput::try_from_slice(
		&fs::read(genesis_set_path).expect("Failed to read genesis set"),
	)
	.expect("Could not deserialize the genesis set");

	// Check the attestation document
	if unsafe_skip_attestation {
		println!("**WARNING:** Skipping attestation document verification.");
	} else {
		let user_data = &genesis_output.qos_hash();
		verify_attestation_doc_against_user_input(
			&attestation_doc,
			user_data,
			&qos_build_fingerprints.pcr0,
			&qos_build_fingerprints.pcr1,
			&qos_build_fingerprints.pcr2,
			&extract_pcr3(pcr3_preimage_path),
		);
	}

	// Get the members specific output based on alias & setup key
	let share_key_public = pair.public_key_bytes()?;
	let member_output = genesis_output
		.member_outputs
		.iter()
		.find(|m| {
			m.share_set_member.pub_key == share_key_public
				&& m.share_set_member.alias == alias
		})
		.expect("Could not find a member output associated with the setup key");

	// Make sure we can decrypt the Share with the Personal Key
	let plaintext_share =
		pair.decrypt(&member_output.encrypted_quorum_key_share)?;

	assert_eq!(
		sha_256(&plaintext_share),
		member_output.share_hash,
		"Expected share hash do not match the actual share hash"
	);

	drop(plaintext_share);

	// Store the encrypted share
	write_with_msg(
		share_path.as_ref(),
		&member_output.encrypted_quorum_key_share,
		"Encrypted Quorum Share",
	);

	Ok(())
}

pub(crate) struct GenerateManifestArgs<P: AsRef<Path>> {
	pub nonce: u32,
	pub namespace: String,
	pub restart_policy: RestartPolicy,
	pub pivot_build_fingerprints_path: P,
	pub qos_build_fingerprints_path: P,
	pub pcr3_preimage_path: P,
	pub share_set_dir: P,
	pub manifest_set_dir: P,
	pub quorum_key_path: P,
	pub manifest_path: P,
	pub pivot_args: Vec<String>,
}

pub(crate) fn generate_manifest<P: AsRef<Path>>(
	args: GenerateManifestArgs<P>,
) -> Result<(), Error> {
	let GenerateManifestArgs {
		nonce,
		namespace,
		pivot_build_fingerprints_path,
		restart_policy,
		qos_build_fingerprints_path,
		pcr3_preimage_path,
		manifest_set_dir,
		share_set_dir,
		quorum_key_path,
		manifest_path,
		pivot_args,
	} = args;

	let nitro_config =
		extract_nitro_config(qos_build_fingerprints_path, pcr3_preimage_path);
	let PivotBuildFingerprints { pivot_hash, pivot_commit } =
		extract_pivot_build_fingerprints(pivot_build_fingerprints_path);

	// Get manifest set keys & threshold
	let manifest_set = get_manifest_set(manifest_set_dir);
	// Get share set keys & threshold
	let share_set = get_share_set(share_set_dir);
	// Get quorum key from namespaces dir
	let quorum_key = P256Public::from_hex_file(&quorum_key_path)
		.map_err(Error::FailedToReadQuorumPublicKey)?;

	let manifest = Manifest {
		namespace: Namespace {
			name: namespace,
			nonce,
			quorum_key: quorum_key.to_bytes(),
		},
		pivot: PivotConfig {
			commit: pivot_commit,
			hash: pivot_hash.try_into().expect("pivot hash was not 256 bits"),
			restart: restart_policy,
			args: pivot_args,
		},
		manifest_set,
		share_set,
		enclave: nitro_config,
	};

	write_with_msg(
		manifest_path.as_ref(),
		&manifest.try_to_vec().unwrap(),
		"Manifest",
	);

	Ok(())
}

fn extract_nitro_config<P: AsRef<Path>>(
	qos_build_fingerprints_path: P,
	pcr3_preimage_path: P,
) -> NitroConfig {
	let pcr3 = extract_pcr3(pcr3_preimage_path);
	let QosBuildFingerprints { pcr0, pcr1, pcr2, qos_commit } =
		extract_qos_build_fingerprints(qos_build_fingerprints_path);

	NitroConfig {
		pcr0,
		pcr1,
		pcr2,
		pcr3,
		qos_commit,
		aws_root_certificate: cert_from_pem(AWS_ROOT_CERT_PEM).unwrap(),
	}
}

pub(crate) struct ApproveManifestArgs<P: AsRef<Path>> {
	pub pair: PairOrYubi,
	pub manifest_path: P,
	pub manifest_approvals_dir: P,
	pub qos_build_fingerprints_path: P,
	pub pcr3_preimage_path: P,
	pub pivot_build_fingerprints_path: P,
	pub quorum_key_path: P,
	pub manifest_set_dir: P,
	pub share_set_dir: P,
	pub alias: String,
	pub unsafe_auto_confirm: bool,
}

pub(crate) fn approve_manifest<P: AsRef<Path>>(
	args: ApproveManifestArgs<P>,
) -> Result<(), Error> {
	let ApproveManifestArgs {
		mut pair,
		manifest_path,
		manifest_approvals_dir,
		qos_build_fingerprints_path,
		pcr3_preimage_path,
		pivot_build_fingerprints_path,
		quorum_key_path,
		manifest_set_dir,
		share_set_dir,
		alias,
		unsafe_auto_confirm,
	} = args;

	let manifest = read_manifest(&manifest_path)?;
	let quorum_key = P256Public::from_hex_file(&quorum_key_path)
		.map_err(Error::FailedToReadQuorumPublicKey)?;

	if !approve_manifest_programmatic_verifications(
		&manifest,
		&get_manifest_set(manifest_set_dir),
		&get_share_set(share_set_dir),
		&extract_nitro_config(qos_build_fingerprints_path, pcr3_preimage_path),
		&extract_pivot_build_fingerprints(pivot_build_fingerprints_path),
		&quorum_key,
	) {
		eprintln!("Exiting early without approving manifest");
		std::process::exit(1);
	}

	if !unsafe_auto_confirm {
		let mut prompter =
			Prompter { reader: io::stdin().lock(), writer: io::stdout() };
		if !approve_manifest_human_verifications(&manifest, &mut prompter) {
			eprintln!("Exiting early without approving manifest");
			std::process::exit(1);
		}
		drop(prompter);
	}

	let approval = Approval {
		signature: pair.sign(&manifest.qos_hash())?,
		member: QuorumMember {
			pub_key: pair.public_key_bytes()?,
			alias: alias.clone(),
		},
	};

	let approval_path = manifest_approvals_dir.as_ref().join(format!(
		"{}.{}.{}.{}",
		alias, manifest.namespace.name, manifest.namespace.nonce, APPROVAL_EXT
	));
	write_with_msg(
		&approval_path,
		&approval.try_to_vec().expect("Failed to serialize approval"),
		"Manifest Approval",
	);

	drop(pair);

	Ok(())
}

// TODO(zeke): bubble up errors instead of just logging error.
// https://github.com/tkhq/qos/issues/174
fn approve_manifest_programmatic_verifications(
	manifest: &Manifest,
	manifest_set: &ManifestSet,
	share_set: &ShareSet,
	nitro_config: &NitroConfig,
	pivot_build_fingerprints: &PivotBuildFingerprints,
	quorum_key: &P256Public,
) -> bool {
	// Verify manifest set composition
	if manifest.manifest_set != *manifest_set {
		eprintln!("Manifest Set composition does not match");
		return false;
	}

	// Verify share set composition
	if manifest.share_set != *share_set {
		eprintln!("Share Set composition does not match");
		return false;
	}

	// Verify pcrs 0, 1, 2, 3.
	if manifest.enclave != *nitro_config {
		eprintln!("Nitro configuration does not match");
		return false;
	}

	// Verify the pivot could be built deterministically
	if manifest.pivot.hash.to_vec() != *pivot_build_fingerprints.pivot_hash {
		eprintln!("Pivot hash does not match");
		return false;
	}

	// Verify the pivot was built from the intended commit
	if manifest.pivot.commit != pivot_build_fingerprints.pivot_commit {
		eprintln!("Pivot commit does not match");
		return false;
	}

	// Verify the intended Quorum Key is being used
	if manifest.namespace.quorum_key != quorum_key.to_bytes() {
		eprintln!("Pivot commit does not match");
		return false;
	}

	true
}

fn approve_manifest_human_verifications<R, W>(
	manifest: &Manifest,
	prompter: &mut Prompter<R, W>,
) -> bool
where
	R: BufRead,
	W: Write,
{
	// Check the namespace name
	{
		let prompt = format!(
			"Is this the correct namespace name: {}? (yes/no)",
			manifest.namespace.name
		);
		if !prompter.prompt_is_yes(&prompt) {
			return false;
		}
	}

	// Check the namespace nonce
	{
		let prompt = format!(
			"Is this the correct namespace nonce: {}? (yes/no)",
			manifest.namespace.nonce
		);
		if !prompter.prompt_is_yes(&prompt) {
			return false;
		}
	}

	// Check pivot restart policy
	{
		let prompt = format!(
			"Is this the correct pivot restart policy: {:?}? (yes/no)",
			manifest.pivot.restart
		);
		if !prompter.prompt_is_yes(&prompt) {
			return false;
		}
	}

	// Check pivot arguments
	{
		let prompt = format!(
			"Are these the correct pivot args:\n{:?}?\n(yes/no)",
			manifest.pivot.args
		);
		if !prompter.prompt_is_yes(&prompt) {
			return false;
		}
	}

	true
}

pub(crate) fn generate_manifest_envelope<P: AsRef<Path>>(
	manifest_approvals_dir: P,
	manifest_path: P,
) -> Result<(), Error> {
	let manifest = read_manifest(&manifest_path)?;
	let approvals = find_approvals(&manifest_approvals_dir, &manifest);

	// Create manifest envelope
	let manifest_envelope = ManifestEnvelope {
		manifest,
		manifest_set_approvals: approvals,
		share_set_approvals: vec![],
	};

	if let Err(e) = manifest_envelope.check_approvals() {
		eprintln!("Error with approvals: {:?}", e);
		std::process::exit(1);
	}

	let path = manifest_approvals_dir.as_ref().join(MANIFEST_ENVELOPE);
	write_with_msg(
		&path,
		&manifest_envelope
			.try_to_vec()
			.expect("Failed to serialize manifest envelope"),
		"Manifest Envelope",
	);

	Ok(())
}

pub(crate) struct BootStandardArgs<P: AsRef<Path>> {
	pub uri: String,
	pub pivot_path: P,
	pub manifest_envelope_path: P,
	pub pcr3_preimage_path: P,
	pub unsafe_skip_attestation: bool,
}

pub(crate) fn boot_standard<P: AsRef<Path>>(
	BootStandardArgs {
		uri,
		pivot_path,
		manifest_envelope_path,
		pcr3_preimage_path,
		unsafe_skip_attestation,
	}: BootStandardArgs<P>,
) -> Result<(), Error> {
	// Read in pivot binary
	let pivot =
		fs::read(pivot_path.as_ref()).expect("Failed to read pivot binary");

	// Create manifest envelope
	let manifest_envelope = read_manifest_envelope(manifest_envelope_path)?;
	let manifest = manifest_envelope.manifest.clone();

	let req = ProtocolMsg::BootStandardRequest {
		manifest_envelope: Box::new(manifest_envelope),
		pivot,
	};
	// Broadcast boot standard instruction and extract the attestation doc from
	// the response.
	let cose_sign1 = match request::post(&uri, &req).unwrap() {
		ProtocolMsg::BootStandardResponse {
			nsm_response: NsmResponse::Attestation { document },
		} => document,
		r => panic!("Unexpected response: {:?}", r),
	};

	let attestation_doc =
		extract_attestation_doc(&cose_sign1, unsafe_skip_attestation);

	// Verify attestation document
	if unsafe_skip_attestation {
		println!("**WARNING:** Skipping attestation document verification.");
	} else {
		verify_attestation_doc_against_user_input(
			&attestation_doc,
			&manifest.qos_hash(),
			&manifest.enclave.pcr0,
			&manifest.enclave.pcr1,
			&manifest.enclave.pcr2,
			&extract_pcr3(pcr3_preimage_path),
		);

		// Sanity check the ephemeral key is valid
		let eph_pub_bytes = attestation_doc
			.public_key
			.expect("No ephemeral key in the attestation doc");
		drop(
			P256Public::from_bytes(&eph_pub_bytes)
				.expect("Ephemeral key not valid public key"),
		);
	}

	Ok(())
}

pub(crate) fn get_attestation_doc<P: AsRef<Path>>(
	uri: &str,
	attestation_doc_path: P,
) {
	let (cose_sign1, _manifest_envelope) =
		match request::post(uri, &ProtocolMsg::LiveAttestationDocRequest) {
			Ok(ProtocolMsg::LiveAttestationDocResponse {
				nsm_response: NsmResponse::Attestation { document },
				manifest_envelope: Some(manifest_envelope),
			}) => (document, manifest_envelope),
			Ok(ProtocolMsg::LiveAttestationDocResponse {
				nsm_response: _,
				manifest_envelope: None
			}) => panic!("ManifestEnvelope does not exist in enclave - likely waiting for boot instruction"),
			r => panic!("Unexpected response: {:?}", r),
		};

	write_with_msg(
		attestation_doc_path.as_ref(),
		&cose_sign1,
		"COSE Sign1 Attestation Doc",
	);
}

pub(crate) struct ProxyReEncryptShareArgs<P: AsRef<Path>> {
	pub pair: PairOrYubi,
	pub share_path: P,
	pub attestation_doc_path: P,
	pub approval_path: P,
	pub eph_wrapped_share_path: P,
	pub pcr3_preimage_path: P,
	pub manifest_envelope_path: P,
	pub manifest_set_dir: P,
	pub alias: String,
	pub unsafe_skip_attestation: bool,
	pub unsafe_eph_path_override: Option<String>,
	pub unsafe_auto_confirm: bool,
}

// Verifications in this focus around ensuring
// - the intended manifest is being used
// - the manifest set approved the manifest and is the correct set
// - the enclave belongs to the intended organization (and not an attackers
//   organization)
pub(crate) fn proxy_re_encrypt_share<P: AsRef<Path>>(
	ProxyReEncryptShareArgs {
		mut pair,
		share_path,
		attestation_doc_path,
		approval_path,
		eph_wrapped_share_path,
		pcr3_preimage_path,
		manifest_set_dir,
		manifest_envelope_path,
		alias,
		unsafe_skip_attestation,
		unsafe_eph_path_override,
		unsafe_auto_confirm,
	}: ProxyReEncryptShareArgs<P>,
) -> Result<(), Error> {
	let manifest_envelope = read_manifest_envelope(&manifest_envelope_path)?;
	let attestation_doc =
		read_attestation_doc(&attestation_doc_path, unsafe_skip_attestation)?;
	let encrypted_share = std::fs::read(share_path).map_err(|e| {
		eprintln!("{:?}", e);
		Error::ReadShare
	})?;

	let pcr3_preimage = find_pcr3(&pcr3_preimage_path);

	// Verify the attestation doc matches up with the pcrs in the manifest
	if unsafe_skip_attestation {
		println!("**WARNING:** Skipping attestation document verification.");
	} else {
		verify_attestation_doc_against_user_input(
			&attestation_doc,
			&manifest_envelope.manifest.qos_hash(),
			&manifest_envelope.manifest.enclave.pcr0,
			&manifest_envelope.manifest.enclave.pcr1,
			&manifest_envelope.manifest.enclave.pcr2,
			&extract_pcr3(pcr3_preimage_path),
		);
	}

	// Pull out the ephemeral key or use the override
	let eph_pub: P256Public = if let Some(eph_path) = unsafe_eph_path_override {
		P256Pair::from_hex_file(&eph_path)
			.expect("Could not read ephemeral key override")
			.public_key()
	} else {
		P256Public::from_bytes(
			&attestation_doc
				.public_key
				.expect("No ephemeral key in the attestation doc"),
		)
		.expect("Ephemeral key not valid public key")
	};

	let member = QuorumMember { pub_key: pair.public_key_bytes()?, alias };

	if !proxy_re_encrypt_share_programmatic_verifications(
		&manifest_envelope,
		&get_manifest_set(manifest_set_dir),
		&member,
	) {
		eprintln!("Exiting early without re-encrypting / approving");
		std::process::exit(1);
	}

	if !unsafe_auto_confirm {
		let mut prompter =
			Prompter { reader: io::stdin().lock(), writer: io::stdout() };
		if !proxy_re_encrypt_share_human_verifications(
			&manifest_envelope,
			&pcr3_preimage,
			&mut prompter,
		) {
			eprintln!("Exiting early without re-encrypting / approving");
			std::process::exit(1);
		}
		drop(prompter);
	}

	let share = {
		let plaintext_share = &pair
			.decrypt(&encrypted_share)
			.expect("Failed to decrypt share with personal key.");
		eph_pub.encrypt(plaintext_share).expect("Envelope encryption error")
	};

	let approval = Approval {
		signature: pair
			.sign(&manifest_envelope.manifest.qos_hash())
			.expect("Failed to sign"),
		member,
	}
	.try_to_vec()
	.expect("Could not serialize Approval");

	write_with_msg(approval_path.as_ref(), &approval, "Share Set Approval");

	write_with_msg(
		eph_wrapped_share_path.as_ref(),
		&share,
		"Ephemeral key wrapped share",
	);

	drop(pair);

	Ok(())
}

// TODO(zeke): bubble up errors instead of just logging error.
// https://github.com/tkhq/qos/issues/174
fn proxy_re_encrypt_share_programmatic_verifications(
	manifest_envelope: &ManifestEnvelope,
	manifest_set: &ManifestSet,
	member: &QuorumMember,
) -> bool {
	if let Err(e) = manifest_envelope.check_approvals() {
		eprintln!("Manifest envelope did not have valid approvals: {:?}", e);
		return false;
	};

	if manifest_envelope.manifest.manifest_set != *manifest_set {
		eprintln!(
			"Manifest's manifest set does not match locally found Manifest Set"
		);
		return false;
	}

	if !manifest_envelope.manifest.share_set.members.contains(member) {
		eprintln!("The provided share set key and alias are not part of the Share Set");
		return false;
	}

	true
}

fn proxy_re_encrypt_share_human_verifications<R, W>(
	manifest_envelope: &ManifestEnvelope,
	pcr3_preimage: &str,
	prompter: &mut Prompter<R, W>,
) -> bool
where
	R: BufRead,
	W: Write,
{
	// Check the namespace name
	{
		let prompt = format!(
			"Is this the correct namespace name: {}? (yes/no)",
			manifest_envelope.manifest.namespace.name
		);
		if !prompter.prompt_is_yes(&prompt) {
			return false;
		}
	}

	// Check the namespace nonce
	{
		let prompt = format!(
			"Is this the correct namespace nonce: {}? (yes/no)",
			manifest_envelope.manifest.namespace.nonce
		);
		if !prompter.prompt_is_yes(&prompt) {
			return false;
		}
	}

	// Check that the IAM role is correct
	{
		let prompt = format!(
			"Does this AWS IAM role belong to the intended organization: {}? (yes/no)",
			pcr3_preimage
		);
		if !prompter.prompt_is_yes(&prompt) {
			return false;
		}
	}

	{
		let mut approvers = manifest_envelope
			.manifest_set_approvals
			.iter()
			.cloned()
			.map(|m| m.member.alias)
			.map(|a| format!("\talias: {a}"))
			.collect::<Vec<_>>();
		approvers.sort();
		let approvers = approvers.join("\n");

		let prompt = format!("The following manifest set members approved:\n{approvers}\nIs this ok? (yes/no)");

		if !prompter.prompt_is_yes(&prompt) {
			return false;
		}
	}

	true
}

pub(crate) fn post_share<P: AsRef<Path>>(
	uri: &str,
	eph_wrapped_share_path: P,
	approval_path: P,
) -> Result<(), Error> {
	// Get the ephemeral key wrapped share
	let share = fs::read(eph_wrapped_share_path)
		.map_err(Error::FailedToReadEphWrappedShare)?;
	let approval = read_attestation_approval(&approval_path)?;

	let req = ProtocolMsg::ProvisionRequest { share, approval };
	let is_reconstructed = match request::post(uri, &req).unwrap() {
		ProtocolMsg::ProvisionResponse { reconstructed } => reconstructed,
		r => panic!("Unexpected response: {:?}", r),
	};

	if is_reconstructed {
		println!("The quorum key has been reconstructed.");
	} else {
		println!("The quorum key has *not* been reconstructed.");
	};

	Ok(())
}

#[cfg(feature = "smartcard")]
pub(crate) fn yubikey_sign(hex_payload: &str) -> Result<(), Error> {
	let bytes = qos_hex::decode(hex_payload)?;

	let mut pair = PairOrYubi::from_inputs(true, None)?;
	let signature_bytes = pair.sign(&bytes)?;
	let signature = qos_hex::encode(&signature_bytes);

	println!("{signature}");

	Ok(())
}

pub(crate) fn yubikey_public() -> Result<(), Error> {
	let mut yubi = crate::yubikey::open_single()?;
	let public = crate::yubikey::pair_public_key(&mut yubi)?;

	let hex = qos_hex::encode(&public);
	println!("{hex}");

	Ok(())
}

pub(crate) fn verify<P: AsRef<Path>>(
	payload: &str,
	signature: &str,
	pub_path: P,
) -> Result<(), Error> {
	let payload_bytes = qos_hex::decode(payload)?;
	let signature_bytes = qos_hex::decode(signature)?;

	let public = P256Public::from_hex_file(pub_path)?;

	if let Err(e) = public.verify(&payload_bytes, &signature_bytes) {
		println!("Signature not valid: {:?}", e);
		Err(e.into())
	} else {
		println!("Valid signature!");
		Ok(())
	}
}

#[allow(clippy::too_many_lines)]
pub(crate) fn dangerous_dev_boot<P: AsRef<Path>>(
	uri: &str,
	pivot_path: P,
	restart: RestartPolicy,
	args: Vec<String>,
	unsafe_eph_path_override: Option<String>,
) {
	// Generate a quorum key
	let quorum_pair = P256Pair::generate().expect("Failed P256 key gen");
	let quorum_public_der = quorum_pair.public_key().to_bytes();
	let member = QuorumMember {
		alias: DANGEROUS_DEV_BOOT_MEMBER.to_string(),
		pub_key: quorum_public_der.clone(),
	};

	// Shard it with N=1, K=1
	let share = {
		let mut shares = qos_crypto::shamir::shares_generate(
			quorum_pair.to_master_seed(),
			1,
			1,
		);
		assert_eq!(
			shares.len(),
			1,
			"Error generating shares - did not get exactly one share."
		);
		shares.remove(0)
	};

	// Read in the pivot
	let pivot = fs::read(&pivot_path).expect("Failed to read pivot binary.");

	let mock_pcr = vec![0; 48];
	// Create a manifest with manifest set of 1 - everything hardcoded expect
	// pivot config
	let manifest = Manifest {
		namespace: Namespace {
			name: DANGEROUS_DEV_BOOT_NAMESPACE.to_string(),
			nonce: u32::MAX,
			quorum_key: quorum_public_der,
		},
		enclave: NitroConfig {
			pcr0: mock_pcr.clone(),
			pcr1: mock_pcr.clone(),
			pcr2: mock_pcr.clone(),
			pcr3: mock_pcr,
			qos_commit: "mock-qos-commit-ref".to_string(),
			aws_root_certificate: cert_from_pem(AWS_ROOT_CERT_PEM).unwrap(),
		},
		pivot: PivotConfig {
			commit: "mock-commit-ref".to_string(),
			hash: sha_256(&pivot),
			restart,
			args,
		},
		manifest_set: ManifestSet {
			threshold: 1,
			// The only member is the quorum member
			members: vec![member.clone()],
		},
		share_set: ShareSet {
			threshold: 1,
			// The only member is the quorum member
			members: vec![member.clone()],
		},
	};

	// Create and post the boot standard instruction
	let manifest_envelope = {
		let signature =
			quorum_pair.sign(&manifest.qos_hash()).expect("Failed to sign");
		Box::new(ManifestEnvelope {
			manifest,
			manifest_set_approvals: vec![Approval { signature, member }],
			share_set_approvals: vec![],
		})
	};

	let req = ProtocolMsg::BootStandardRequest {
		manifest_envelope: manifest_envelope.clone(),
		pivot,
	};
	let attestation_doc = match request::post(uri, &req).unwrap() {
		ProtocolMsg::BootStandardResponse {
			nsm_response: NsmResponse::Attestation { document },
		} => extract_attestation_doc(&document, true),
		r => panic!("Unexpected response: {:?}", r),
	};

	// Pull out the ephemeral key or use the override
	let eph_pub: P256Public = if let Some(eph_path) = unsafe_eph_path_override {
		P256Pair::from_hex_file(&eph_path)
			.expect("Could not read ephemeral key override")
			.public_key()
	} else {
		P256Public::from_bytes(
			&attestation_doc
				.public_key
				.expect("No ephemeral key in the attestation doc"),
		)
		.expect("Ephemeral key not valid public key")
	};

	// Create ShareSet approval
	let approval = Approval {
		signature: quorum_pair
			.sign(&manifest_envelope.manifest.qos_hash())
			.expect("Failed to sign"),
		member: QuorumMember {
			pub_key: quorum_pair.public_key().to_bytes(),
			alias: DANGEROUS_DEV_BOOT_MEMBER.to_string(),
		},
	};

	// Post the share
	let req = ProtocolMsg::ProvisionRequest {
		share: eph_pub
			.encrypt(&share)
			.expect("Failed to encrypt share to eph key."),
		approval,
	};
	match request::post(uri, &req).unwrap() {
		ProtocolMsg::ProvisionResponse { reconstructed } => {
			assert!(reconstructed, "Quorum Key was not reconstructed");
		}
		r => panic!("Unexpected response: {:?}", r),
	};

	println!("Enclave should be finished booting!");
}

pub(crate) fn shamir_split(
	secret_path: String,
	total_shares: usize,
	threshold: usize,
	output_dir: &str,
) -> Result<(), Error> {
	let secret = fs::read(&secret_path).map_err(|e| Error::FailedToRead {
		path: secret_path,
		error: e.to_string(),
	})?;
	let shares =
		qos_crypto::shamir::shares_generate(&secret, total_shares, threshold);

	for (i, share) in shares.iter().enumerate() {
		let file_name = format!("{}.share", i + 1);
		let file_path = PathBuf::from(&output_dir).join(&file_name);
		write_with_msg(&file_path, share, &file_name);
	}

	Ok(())
}

pub(crate) fn shamir_reconstruct(
	shares: Vec<String>,
	output_path: &str,
) -> Result<(), Error> {
	let shares = shares
		.into_iter()
		.map(|p| {
			fs::read(&p).map_err(|e| Error::FailedToRead {
				path: p,
				error: e.to_string(),
			})
		})
		.collect::<Result<Vec<Vec<u8>>, Error>>()?;

	let secret =
		Zeroizing::new(qos_crypto::shamir::shares_reconstruct(&shares));

	write_with_msg(output_path.as_ref(), &*secret, "Reconstructed secret");

	Ok(())
}

fn find_file_paths<P: AsRef<Path>>(dir: P) -> Vec<PathBuf> {
	assert!(dir.as_ref().is_dir(), "Provided path is not a valid directory");
	fs::read_dir(dir.as_ref())
		.expect("Failed to read directory")
		.map(|p| p.unwrap().path())
		.collect()
}

fn find_threshold<P: AsRef<Path>>(dir: P) -> u32 {
	// We expect the threshold file to be named `quorum_threshold` and contain a
	// single line with just the a base 10 number. It should live in the
	// directory containing the keys in the set.

	let mut probably_threshold: Vec<u32> = find_file_paths(&dir)
		.iter()
		.filter_map(|path| {
			let file_name = split_file_name(path);
			if file_name.len() != 1
				|| file_name
					.first()
					.map_or(true, |s| s.as_str() != QUORUM_THRESHOLD_FILE)
			{
				return None;
			};

			let file =
				File::open(path).expect("failed to open quorum_threshold file");
			let threshold: u32 = std::io::BufReader::new(file)
				.lines()
				.next() // First line
				.unwrap()
				.unwrap()
				.trim() // Trim any whitespace just to be sure
				.parse() // Parse into a u32
				.expect("Could not parse threshold into u32");

			Some(threshold)
		})
		.collect();

	assert_eq!(
		probably_threshold.len(),
		1,
		"Did not find exactly 1 threshold."
	);

	probably_threshold.remove(0)
}

fn get_share_set<P: AsRef<Path>>(dir: P) -> ShareSet {
	let mut members: Vec<_> = find_file_paths(&dir)
		.iter()
		.filter_map(|path| {
			let mut file_name = split_file_name(path);
			if file_name.last().map_or(true, |s| s.as_str() != PUB_EXT) {
				return None;
			};

			let public = P256Public::from_hex_file(path)
				.expect("Could not read PEM from share_key.pub");
			Some(QuorumMember {
				alias: mem::take(&mut file_name[0]),
				pub_key: public.to_bytes(),
			})
		})
		.collect();

	// We want to try and build the same manifest regardless of the OS.
	members.sort();

	ShareSet { members, threshold: find_threshold(dir) }
}

fn get_manifest_set<P: AsRef<Path>>(dir: P) -> ManifestSet {
	let mut members: Vec<_> = find_file_paths(&dir)
		.iter()
		.filter_map(|path| {
			let mut file_name = split_file_name(path);
			if file_name.last().map_or(true, |s| s.as_str() != PUB_EXT) {
				return None;
			};

			let public = P256Public::from_hex_file(path)
				.expect("Could not read PEM from share_key.pub");
			Some(QuorumMember {
				alias: mem::take(&mut file_name[0]),
				pub_key: public.to_bytes(),
			})
		})
		.collect();

	// We want to try and build the same manifest regardless of the OS.
	members.sort();

	ManifestSet { members, threshold: find_threshold(dir) }
}

fn get_genesis_set<P: AsRef<Path>>(dir: P) -> GenesisSet {
	let mut members: Vec<_> =
		find_file_paths(&dir)
			.iter()
			.filter_map(|path| {
				let mut file_name = split_file_name(path);
				if file_name.last().map_or(true, |s| s.as_str() != PUB_EXT) {
					return None;
				};

				let public =
					P256Public::from_hex_file(path)
						.map_err(|e| {
							panic!("Could not read hex from share_key.pub: {:?}: {:?}", path, e)
						})
						.unwrap();

				Some(QuorumMember {
					alias: mem::take(&mut file_name[0]),
					pub_key: public.to_bytes(),
				})
			})
			.collect();

	// We want to try and build the same manifest regardless of the OS.
	members.sort();

	GenesisSet { members, threshold: find_threshold(dir) }
}

fn find_approvals<P: AsRef<Path>>(
	boot_dir: P,
	manifest: &Manifest,
) -> Vec<Approval> {
	let approvals: Vec<_> =  find_file_paths(&boot_dir)
		.iter()
		.filter_map(|path| {
			let file_name = split_file_name(path);
			// Only look at files with the approval extension
			if file_name
				.last()
				.map_or(true, |s| s.as_str() != APPROVAL_EXT)
			{
				return None;
			};

			let approval = Approval::try_from_slice(
				&fs::read(path).expect("Failed to read in approval"),
			)
			.expect("Failed to deserialize approval");

			assert!(
				manifest.manifest_set.members.contains(&approval.member),
				"Found approval from member ({:?}) not included in the Manifest Set", approval.member.alias
			);

			let pub_key = P256Public::from_bytes(&approval.member.pub_key)
				.expect("Failed to interpret pub key");
			assert!(
				pub_key
					.verify(&manifest.qos_hash(), &approval.signature)
					.is_ok(),
				"Approval signature could not be verified against manifest"
			);

			Some(approval)
		})
		.collect();
	assert!(approvals.len() >= manifest.manifest_set.threshold as usize);

	approvals
}

fn read_manifest<P: AsRef<Path>>(file: P) -> Result<Manifest, Error> {
	let buf = fs::read(file).map_err(Error::FailedToReadManifestFile)?;
	Manifest::try_from_slice(&buf)
		.map_err(|_| Error::FileDidNotHaveValidManifest)
}

fn read_attestation_doc<P: AsRef<Path>>(
	path: P,
	unsafe_skip_attestation: bool,
) -> Result<AttestationDoc, Error> {
	let cose_sign1_der =
		fs::read(path).map_err(Error::FailedToReadAttestationDoc)?;

	Ok(extract_attestation_doc(
		cose_sign1_der.as_ref(),
		unsafe_skip_attestation,
	))
}

fn read_manifest_envelope<P: AsRef<Path>>(
	file: P,
) -> Result<ManifestEnvelope, Error> {
	let buf =
		fs::read(file).map_err(Error::FailedToReadManifestEnvelopeFile)?;
	ManifestEnvelope::try_from_slice(&buf)
		.map_err(|_| Error::FileDidNotHaveValidManifestEnvelope)
}

fn read_attestation_approval<P: AsRef<Path>>(
	path: P,
) -> Result<Approval, Error> {
	let manifest_envelope =
		fs::read(path).map_err(Error::FailedToReadAttestationApproval)?;

	Approval::try_from_slice(&manifest_envelope)
		.map_err(|_| Error::FileDidNotHaveValidAttestationApproval)
}

struct QosBuildFingerprints {
	pcr0: Vec<u8>,
	pcr1: Vec<u8>,
	pcr2: Vec<u8>,
	qos_commit: String,
}

fn extract_qos_build_fingerprints<P: AsRef<Path>>(
	file_path: P,
) -> QosBuildFingerprints {
	let file = File::open(file_path)
		.expect("failed to open qos build fingerprints file");
	let mut lines = std::io::BufReader::new(file)
		.lines()
		.collect::<Result<Vec<_>, _>>()
		.unwrap();

	QosBuildFingerprints {
		pcr0: qos_hex::decode(&lines[0]).expect("Invalid hex for pcr0"),
		pcr1: qos_hex::decode(&lines[1]).expect("Invalid hex for pcr1"),
		pcr2: qos_hex::decode(&lines[2]).expect("Invalid hex for pcr2"),
		qos_commit: mem::take(&mut lines[3]),
	}
}

fn find_pcr3<P: AsRef<Path>>(file_path: P) -> String {
	let file = File::open(file_path).expect("failed to open pcr3 preimage");
	let mut lines = std::io::BufReader::new(file)
		.lines()
		.collect::<Result<Vec<_>, _>>()
		.unwrap();

	lines.remove(0)
}

fn extract_pcr3<P: AsRef<Path>>(file_path: P) -> Vec<u8> {
	let role_arn = find_pcr3(file_path);

	let preimage = {
		// Pad preimage with 48 bytes
		let mut preimage = [0u8; 48].to_vec();
		preimage.extend_from_slice(role_arn.as_bytes());
		preimage
	};

	sha_384(&preimage).to_vec()
}

struct PivotBuildFingerprints {
	pivot_hash: Vec<u8>,
	pivot_commit: String,
}

fn extract_pivot_build_fingerprints<P: AsRef<Path>>(
	file_path: P,
) -> PivotBuildFingerprints {
	let file = File::open(file_path)
		.expect("failed to open qos build fingerprints file");
	let mut lines = std::io::BufReader::new(file)
		.lines()
		.collect::<Result<Vec<_>, _>>()
		.unwrap();

	PivotBuildFingerprints {
		pivot_hash: qos_hex::decode(&lines[0])
			.expect("Invalid hex for pivot hash"),
		pivot_commit: mem::take(&mut lines[1]),
	}
}

/// Extract the attestation doc from a COSE Sign1 structure. Validates the cert
/// chain and basic semantics.
///
/// # Panics
///
/// Panics if extraction or validation fails.
pub(crate) fn extract_attestation_doc(
	cose_sign1_der: &[u8],
	unsafe_skip_attestation: bool,
) -> AttestationDoc {
	if unsafe_skip_attestation {
		unsafe_attestation_doc_from_der(cose_sign1_der)
			.expect("Failed to extract attestation doc")
	} else {
		let validation_time = std::time::SystemTime::now()
			.duration_since(std::time::UNIX_EPOCH)
			.unwrap()
			.as_secs();

		attestation_doc_from_der(
			cose_sign1_der,
			&cert_from_pem(AWS_ROOT_CERT_PEM)
				.expect("AWS ROOT CERT is not valid PEM"),
			validation_time,
		)
		.expect("Failed to extract and verify attestation doc")
	}
}

/// Get the file name from a path and split on `"."`.
fn split_file_name(p: &Path) -> Vec<String> {
	let file_name =
		p.file_name().map(std::ffi::OsStr::to_string_lossy).unwrap();
	file_name.split('.').map(String::from).collect()
}

/// Write `buf` to the file specified by `path` and write to stdout that
/// `item_name` was written to `path`.
fn write_with_msg(path: &Path, buf: &[u8], item_name: &str) {
	let path_str = path.as_os_str().to_string_lossy();
	fs::write(path, buf).unwrap_or_else(|_| {
		panic!("Failed writing {} to file", path_str.clone())
	});
	println!("{} written to: {}", item_name, path_str);
}

struct Prompter<R, W> {
	reader: R,
	writer: W,
}

impl<R, W> Prompter<R, W>
where
	R: BufRead,
	W: Write,
{
	fn prompt(&mut self, question: &str) -> String {
		writeln!(&mut self.writer, "{}", question).expect("Unable to write");
		let mut s = String::new();
		let _amt = self.reader.read_line(&mut s).expect("Unable to read");
		s.trim().to_string()
	}

	fn prompt_is_yes(&mut self, question: &str) -> bool {
		self.prompt(question) == "yes"
	}
}

#[cfg(test)]
mod tests {
	use std::vec;

	use qos_attest::nitro::{cert_from_pem, AWS_ROOT_CERT_PEM};
	use qos_core::protocol::{
		services::boot::{
			Approval, Manifest, ManifestEnvelope, ManifestSet, Namespace,
			NitroConfig, PivotConfig, QuorumMember, RestartPolicy, ShareSet,
		},
		QosHash,
	};
	use qos_p256::{P256Pair, P256Public};

	use super::{
		approve_manifest_human_verifications,
		approve_manifest_programmatic_verifications,
		proxy_re_encrypt_share_human_verifications,
		proxy_re_encrypt_share_programmatic_verifications,
		PivotBuildFingerprints, Prompter,
	};

	struct Setup {
		manifest: Manifest,
		manifest_set: ManifestSet,
		share_set: ShareSet,
		nitro_config: NitroConfig,
		pivot_build_fingerprints: PivotBuildFingerprints,
		quorum_key: P256Public,
		manifest_envelope: ManifestEnvelope,
	}
	fn setup() -> Setup {
		let pairs: Vec<_> =
			(0..3).map(|_| P256Pair::generate().unwrap()).collect();

		let members: Vec<_> = pairs
			.iter()
			.enumerate()
			.map(|(i, pair)| QuorumMember {
				pub_key: pair.public_key().to_bytes(),
				alias: i.to_string(),
			})
			.collect();

		let manifest_set =
			ManifestSet { members: members.clone(), threshold: 2 };
		let share_set = ShareSet { members: members.clone(), threshold: 2 };
		let nitro_config = NitroConfig {
			pcr0: vec![1; 42],
			pcr1: vec![2; 42],
			pcr2: vec![3; 42],
			pcr3: vec![4; 42],
			qos_commit: "good-qos-commit".to_string(),
			aws_root_certificate: cert_from_pem(AWS_ROOT_CERT_PEM).unwrap(),
		};
		let pivot_build_fingerprints = PivotBuildFingerprints {
			pivot_hash: vec![5; 32],
			pivot_commit: "good-pivot-commit".to_string(),
		};
		let quorum_key: P256Public = P256Pair::generate().unwrap().public_key();

		let manifest = Manifest {
			namespace: Namespace {
				name: "test-namespace".to_string(),
				nonce: 2,
				quorum_key: quorum_key.to_bytes(),
			},
			pivot: PivotConfig {
				hash: pivot_build_fingerprints
					.pivot_hash
					.clone()
					.try_into()
					.unwrap(),
				commit: pivot_build_fingerprints.pivot_commit.clone(),
				restart: RestartPolicy::Never,
				args: ["--option1", "argument"]
					.into_iter()
					.map(String::from)
					.collect(),
			},
			manifest_set: manifest_set.clone(),
			share_set: share_set.clone(),
			enclave: nitro_config.clone(),
		};

		let manifest_envelope = ManifestEnvelope {
			manifest: manifest.clone(),
			manifest_set_approvals: std::iter::zip(
				pairs[..2].iter(),
				members.iter(),
			)
			.map(|(pair, member)| Approval {
				signature: pair.sign(&manifest.qos_hash()).unwrap(),
				member: member.clone(),
			})
			.collect(),
			share_set_approvals: vec![],
		};

		Setup {
			manifest,
			manifest_set,
			share_set,
			nitro_config,
			pivot_build_fingerprints,
			quorum_key,
			manifest_envelope,
		}
	}

	mod approve_manifest_programmatic_verifications {
		use super::*;

		#[test]
		fn works() {
			let Setup {
				manifest,
				manifest_set,
				share_set,
				nitro_config,
				pivot_build_fingerprints,
				quorum_key,
				..
			} = setup();

			assert!(approve_manifest_programmatic_verifications(
				&manifest,
				&manifest_set,
				&share_set,
				&nitro_config,
				&pivot_build_fingerprints,
				&quorum_key,
			));
		}

		#[test]
		fn rejects_mismatch_manifest_set() {
			let Setup {
				manifest,
				mut manifest_set,
				share_set,
				nitro_config,
				pivot_build_fingerprints,
				quorum_key,
				..
			} = setup();

			manifest_set.members.get_mut(0).unwrap().alias =
				"vape2live".to_string();

			assert!(!approve_manifest_programmatic_verifications(
				&manifest,
				&manifest_set,
				&share_set,
				&nitro_config,
				&pivot_build_fingerprints,
				&quorum_key,
			));
		}

		#[test]
		fn rejects_mismatched_share_set() {
			let Setup {
				manifest,
				manifest_set,
				mut share_set,
				nitro_config,
				pivot_build_fingerprints,
				quorum_key,
				..
			} = setup();

			share_set.members.get_mut(0).unwrap().alias =
				"vape2live".to_string();

			assert!(!approve_manifest_programmatic_verifications(
				&manifest,
				&manifest_set,
				&share_set,
				&nitro_config,
				&pivot_build_fingerprints,
				&quorum_key,
			));
		}

		#[test]
		fn rejects_mismatched_pcr0() {
			let Setup {
				manifest,
				manifest_set,
				share_set,
				mut nitro_config,
				pivot_build_fingerprints,
				quorum_key,
				..
			} = setup();

			nitro_config.pcr0 = vec![42; 42];

			assert!(!approve_manifest_programmatic_verifications(
				&manifest,
				&manifest_set,
				&share_set,
				&nitro_config,
				&pivot_build_fingerprints,
				&quorum_key,
			));
		}

		#[test]
		fn rejects_mismatched_pcr1() {
			let Setup {
				manifest,
				manifest_set,
				share_set,
				mut nitro_config,
				pivot_build_fingerprints,
				quorum_key,
				..
			} = setup();

			nitro_config.pcr1 = vec![42; 42];

			assert!(!approve_manifest_programmatic_verifications(
				&manifest,
				&manifest_set,
				&share_set,
				&nitro_config,
				&pivot_build_fingerprints,
				&quorum_key,
			));
		}

		#[test]
		fn rejects_mismatched_pcr2() {
			let Setup {
				manifest,
				manifest_set,
				share_set,
				mut nitro_config,
				pivot_build_fingerprints,
				quorum_key,
				..
			} = setup();

			nitro_config.pcr2 = vec![42; 42];

			assert!(!approve_manifest_programmatic_verifications(
				&manifest,
				&manifest_set,
				&share_set,
				&nitro_config,
				&pivot_build_fingerprints,
				&quorum_key,
			));
		}

		#[test]
		fn rejects_mismatched_pcr3() {
			let Setup {
				manifest,
				manifest_set,
				share_set,
				mut nitro_config,
				pivot_build_fingerprints,
				quorum_key,
				..
			} = setup();

			nitro_config.pcr3 = vec![42; 42];

			assert!(!approve_manifest_programmatic_verifications(
				&manifest,
				&manifest_set,
				&share_set,
				&nitro_config,
				&pivot_build_fingerprints,
				&quorum_key,
			));
		}

		#[test]
		fn rejects_mismatched_qos_commit() {
			let Setup {
				manifest,
				manifest_set,
				share_set,
				mut nitro_config,
				pivot_build_fingerprints,
				quorum_key,
				..
			} = setup();

			nitro_config.qos_commit = "bad qos commit".to_string();

			assert!(!approve_manifest_programmatic_verifications(
				&manifest,
				&manifest_set,
				&share_set,
				&nitro_config,
				&pivot_build_fingerprints,
				&quorum_key,
			));
		}

		#[test]
		fn rejects_mismatched_pivot_hash() {
			let Setup {
				manifest,
				manifest_set,
				share_set,
				nitro_config,
				mut pivot_build_fingerprints,
				quorum_key,
				..
			} = setup();

			pivot_build_fingerprints.pivot_hash = vec![42; 32];

			assert!(!approve_manifest_programmatic_verifications(
				&manifest,
				&manifest_set,
				&share_set,
				&nitro_config,
				&pivot_build_fingerprints,
				&quorum_key,
			));
		}

		#[test]
		fn rejects_mismatched_pivot_commit() {
			let Setup {
				manifest,
				manifest_set,
				share_set,
				nitro_config,
				mut pivot_build_fingerprints,
				quorum_key,
				..
			} = setup();

			pivot_build_fingerprints.pivot_commit =
				"bad-pivot-commit".to_string();

			assert!(!approve_manifest_programmatic_verifications(
				&manifest,
				&manifest_set,
				&share_set,
				&nitro_config,
				&pivot_build_fingerprints,
				&quorum_key,
			));
		}

		#[test]
		fn rejects_mismatched_quorum_key() {
			let Setup {
				manifest,
				manifest_set,
				share_set,
				nitro_config,
				pivot_build_fingerprints,
				..
			} = setup();

			let quorum_key: P256Public =
				P256Pair::generate().unwrap().public_key();

			assert!(!approve_manifest_programmatic_verifications(
				&manifest,
				&manifest_set,
				&share_set,
				&nitro_config,
				&pivot_build_fingerprints,
				&quorum_key,
			));
		}
	}

	mod approve_manifest_human_verifications {
		use super::*;
		#[test]
		fn human_verification_works() {
			let Setup { manifest, .. } = setup();

			let mut vec_out = Vec::<u8>::new();
			let vec_in = "yes\nyes\nyes\nyes\n".as_bytes();

			let mut prompter =
				Prompter { reader: vec_in, writer: &mut vec_out };

			assert!(approve_manifest_human_verifications(
				&manifest,
				&mut prompter
			));
		}

		#[test]
		fn exits_early_with_bad_namespace_name() {
			let Setup { manifest, .. } = setup();

			let mut vec_out: Vec<u8> = vec![];
			let vec_in = "ye\n".as_bytes();

			let mut prompter =
				Prompter { reader: vec_in, writer: &mut vec_out };

			assert!(!super::approve_manifest_human_verifications(
				&manifest,
				&mut prompter
			));

			let output = String::from_utf8(vec_out).unwrap();
			assert_eq!(
				&output,
				"Is this the correct namespace name: test-namespace? (yes/no)\n"
			);
		}

		#[test]
		fn exits_early_with_bad_namespace_nonce() {
			let Setup { manifest, .. } = setup();

			let mut vec_out: Vec<u8> = vec![];
			let vec_in = "yes\nye".as_bytes();

			let mut prompter =
				Prompter { reader: vec_in, writer: &mut vec_out };

			assert!(!super::approve_manifest_human_verifications(
				&manifest,
				&mut prompter
			));

			let output = String::from_utf8(vec_out).unwrap();
			let output: Vec<_> = output.split('\n').collect();

			assert_eq!(
				output[1],
				"Is this the correct namespace nonce: 2? (yes/no)"
			);
		}

		#[test]
		fn exits_early_with_bad_restart_policy() {
			let Setup { manifest, .. } = setup();

			let mut vec_out: Vec<u8> = vec![];
			let vec_in = "yes\nyes\ny".as_bytes();

			let mut prompter =
				Prompter { reader: vec_in, writer: &mut vec_out };

			assert!(!super::approve_manifest_human_verifications(
				&manifest,
				&mut prompter
			));

			let output = String::from_utf8(vec_out).unwrap();
			let output: Vec<_> = output.split('\n').collect();

			assert_eq!(
				output[2],
				"Is this the correct pivot restart policy: Never? (yes/no)"
			);
		}

		#[test]
		fn exits_early_with_bad_pivot_args() {
			let Setup { manifest, .. } = setup();

			let mut vec_out: Vec<u8> = vec![];
			let vec_in = "yes\nyes\nyes\nno".as_bytes();

			let mut prompter =
				Prompter { reader: vec_in, writer: &mut vec_out };

			assert!(!super::approve_manifest_human_verifications(
				&manifest,
				&mut prompter
			));

			let output = String::from_utf8(vec_out).unwrap();
			let output: Vec<_> = output.split('\n').collect();

			assert_eq!(output[3], "Are these the correct pivot args:");
			assert_eq!(output[4], "[\"--option1\", \"argument\"]?");
			assert_eq!(output[5], "(yes/no)");
		}
	}

	mod proxy_re_encrypt_share_programmatic_verifications {
		use super::*;

		#[test]
		fn accepts_valid() {
			let Setup { manifest_set, share_set, manifest_envelope, .. } =
				setup();

			let member = share_set.members[0].clone();
			assert!(proxy_re_encrypt_share_programmatic_verifications(
				&manifest_envelope,
				&manifest_set,
				&member
			));
		}

		#[test]
		fn rejects_invalid_approval() {
			let Setup {
				manifest_set, share_set, mut manifest_envelope, ..
			} = setup();

			manifest_envelope
				.manifest_set_approvals
				.get_mut(0)
				.unwrap()
				.signature = vec![0; 32];

			let member = share_set.members[0].clone();
			assert!(!proxy_re_encrypt_share_programmatic_verifications(
				&manifest_envelope,
				&manifest_set,
				&member
			));
		}

		#[test]
		fn rejects_approval_from_member_not_part_of_manifest_set() {
			let Setup {
				manifest_set, share_set, mut manifest_envelope, ..
			} = setup();

			manifest_envelope
				.manifest_set_approvals
				.get_mut(0)
				.unwrap()
				.member
				.alias = "yoloswag420blazeit".to_string();

			let member = share_set.members[0].clone();
			assert!(!proxy_re_encrypt_share_programmatic_verifications(
				&manifest_envelope,
				&manifest_set,
				&member
			));
		}

		#[test]
		fn rejects_if_not_enough_approvals() {
			let Setup {
				manifest_set, share_set, mut manifest_envelope, ..
			} = setup();

			manifest_envelope.manifest_set_approvals.pop().unwrap();

			let member = share_set.members[0].clone();
			assert!(!proxy_re_encrypt_share_programmatic_verifications(
				&manifest_envelope,
				&manifest_set,
				&member
			));
		}

		#[test]
		fn rejects_mismatched_manifest_sets() {
			let Setup {
				mut manifest_set, share_set, manifest_envelope, ..
			} = setup();

			manifest_set.members.push(QuorumMember {
				alias: "got what plants need".to_string(),
				pub_key: P256Pair::generate().unwrap().public_key().to_bytes(),
			});

			let member = share_set.members[0].clone();
			assert!(!proxy_re_encrypt_share_programmatic_verifications(
				&manifest_envelope,
				&manifest_set,
				&member
			));
		}
	}

	mod proxy_re_encrypt_share_human_verifications {
		use super::*;
		#[test]
		fn accepts_all_yes_responses() {
			let Setup { manifest_envelope, .. } = setup();

			let mut vec_out: Vec<u8> = vec![];
			let vec_in = "yes\nyes\nyes\nyes\n".as_bytes();

			let mut prompter =
				Prompter { reader: vec_in, writer: &mut vec_out };

			assert!(proxy_re_encrypt_share_human_verifications(
				&manifest_envelope,
				"pr3",
				&mut prompter
			));
		}

		#[test]
		fn exits_early_bad_namespace_name() {
			let Setup { manifest_envelope, .. } = setup();

			let mut vec_out: Vec<u8> = vec![];
			let vec_in = "no\n".as_bytes();

			let mut prompter =
				Prompter { reader: vec_in, writer: &mut vec_out };

			assert!(!proxy_re_encrypt_share_human_verifications(
				&manifest_envelope,
				"pr3",
				&mut prompter
			));

			let output = String::from_utf8(vec_out).unwrap();
			assert_eq!(&output, "Is this the correct namespace name: test-namespace? (yes/no)\n");
		}

		#[test]
		fn exits_early_bad_namespace_nonce() {
			let Setup { manifest_envelope, .. } = setup();

			let mut vec_out: Vec<u8> = vec![];
			let vec_in = "yes\nno\n".as_bytes();

			let mut prompter =
				Prompter { reader: vec_in, writer: &mut vec_out };

			assert!(!proxy_re_encrypt_share_human_verifications(
				&manifest_envelope,
				"pr3",
				&mut prompter
			));

			let output = String::from_utf8(vec_out).unwrap();
			let output: Vec<_> = output.trim().split('\n').collect();
			assert_eq!(
				output.last().unwrap(),
				&"Is this the correct namespace nonce: 2? (yes/no)"
			);
		}

		#[test]
		fn exits_early_bad_iam_role() {
			let Setup { manifest_envelope, .. } = setup();

			let mut vec_out: Vec<u8> = vec![];
			let vec_in = "yes\nyes\nNO\n".as_bytes();

			let mut prompter =
				Prompter { reader: vec_in, writer: &mut vec_out };

			assert!(!proxy_re_encrypt_share_human_verifications(
				&manifest_envelope,
				"pr3",
				&mut prompter
			));

			let output = String::from_utf8(vec_out).unwrap();
			let output: Vec<_> = output.trim().split('\n').collect();
			assert_eq!(output.last().unwrap(), &"Does this AWS IAM role belong to the intended organization: pr3? (yes/no)");
		}

		#[test]
		fn exits_early_bad_manifest_set_members() {
			let Setup { manifest_envelope, .. } = setup();

			let mut vec_out: Vec<u8> = vec![];
			let vec_in = "yes\nyes\nyes\ny".as_bytes();

			let mut prompter =
				Prompter { reader: vec_in, writer: &mut vec_out };

			assert!(!proxy_re_encrypt_share_human_verifications(
				&manifest_envelope,
				"pr3",
				&mut prompter
			));

			let output = String::from_utf8(vec_out).unwrap();
			let output: Vec<_> = output.trim().split('\n').collect();

			assert_eq!(
				output[3],
				"The following manifest set members approved:"
			);
			assert_eq!(output[4], "\talias: 0");
			assert_eq!(output[5], "\talias: 1");
			assert_eq!(output[6], "Is this ok? (yes/no)");
			assert_eq!(output.len(), 7);
		}
	}
}<|MERGE_RESOLUTION|>--- conflicted
+++ resolved
@@ -98,15 +98,12 @@
 	/// Failed to read file that was supposed to contain Ephemeral Key wrapped
 	/// share.
 	FailedToReadEphWrappedShare(std::io::Error),
-<<<<<<< HEAD
-	/// Failed to decode some hex
-	CouldNotDecodeHex(qos_hex::HexError),
-=======
 	FailedToRead {
 		path: String,
 		error: String,
 	},
->>>>>>> 7ce35bb7
+	/// Failed to decode some hex
+	CouldNotDecodeHex(qos_hex::HexError),
 }
 
 #[cfg(feature = "smartcard")]
