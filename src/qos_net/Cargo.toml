[package]
name = "qos_net"
version = "0.1.0"
edition = "2021"
publish = false

[dependencies]
qos_core = { path = "../qos_core", default-features = false }

borsh = { version = "1.0", features = [
    "std",
    "derive",
], default-features = false }
futures = { version = "0.3.30", optional = false }
serde = { version = "1", features = ["derive"], default-features = false }
hickory-resolver = { version = "0.25.2", features = [
    "tokio",       # for async
    "dnssec-ring", # for DNSSEC
], default-features = false, optional = true }
<<<<<<< HEAD
rand = { version = "0.8.5", default-features = false, optional = true }
tokio = { version = "1.38.0", features = ["io-util", "macros", "net", "rt-multi-thread", "time"], default-features = false, optional = true }
=======
rand = { version = "0.9.1", features = [
    "thread_rng",
], default-features = false, optional = true }
tokio = { version = "1.38.0", default-features = false }
>>>>>>> 5f93df77

[dev-dependencies]
qos_test_primitives = { path = "../qos_test_primitives" }
httparse = { version = "1.9.4", default-features = false }
chunked_transfer = { version = "1.5.0", default-features = false }
rustls = { version = "0.23.5" }
serde_json = { version = "1.0.121", features = [
    "std",
], default-features = false }
webpki-roots = { version = "0.26.1" }

[features]
default = ["proxy"] # keep this as a default feature ensures we lint by default
async_proxy = ["hickory-resolver", "rand", "tokio", "qos_core/async"]
proxy = ["rand", "hickory-resolver"]
vm = ["qos_core/vm"]

[[bin]]
name = "async_qos_net"
path = "src/bin/async_qos_net.rs"
required-features = ["async_proxy"]<|MERGE_RESOLUTION|>--- conflicted
+++ resolved
@@ -17,15 +17,8 @@
     "tokio",       # for async
     "dnssec-ring", # for DNSSEC
 ], default-features = false, optional = true }
-<<<<<<< HEAD
 rand = { version = "0.8.5", default-features = false, optional = true }
 tokio = { version = "1.38.0", features = ["io-util", "macros", "net", "rt-multi-thread", "time"], default-features = false, optional = true }
-=======
-rand = { version = "0.9.1", features = [
-    "thread_rng",
-], default-features = false, optional = true }
-tokio = { version = "1.38.0", default-features = false }
->>>>>>> 5f93df77
 
 [dev-dependencies]
 qos_test_primitives = { path = "../qos_test_primitives" }
