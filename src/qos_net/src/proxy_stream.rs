--- conflicted
+++ resolved
@@ -98,163 +98,6 @@
 	}
 }
 
-<<<<<<< HEAD
-impl Read for ProxyStream {
-	fn read(&mut self, buf: &mut [u8]) -> Result<usize, std::io::Error> {
-		let stream: Stream = Stream::connect(&self.addr, self.timeout)
-			.map_err(|e| {
-				std::io::Error::new(
-				ErrorKind::NotConnected,
-				format!("Error while connecting to socket (sending read request): {e:?}"),
-			)
-			})?;
-
-		let req = borsh::to_vec(&ProxyMsg::ReadRequest {
-			connection_id: self.connection_id,
-			size: buf.len(),
-		})
-		.expect("ProtocolMsg can always be serialized.");
-		stream.send(&req).map_err(|e| {
-			std::io::Error::other(format!("QOS IOError: {e:?}"))
-		})?;
-		let resp_bytes = stream.recv().map_err(|e| {
-			std::io::Error::other(format!("QOS IOError: {e:?}"))
-		})?;
-
-		match ProxyMsg::try_from_slice(&resp_bytes) {
-			Ok(resp) => match resp {
-				ProxyMsg::ReadResponse { connection_id: _, size, data } => {
-					if data.len() > buf.len() {
-						return Err(std::io::Error::new(
-							ErrorKind::InvalidData,
-							format!(
-								"overflow: cannot read {} bytes into a buffer of {} bytes",
-								data.len(),
-								buf.len()
-							),
-						));
-					}
-
-					// Copy data into buffer
-					for (i, b) in data.iter().enumerate() {
-						buf[i] = *b
-					}
-
-					// A 0-sized read means that the remote server has closed the connection gracefully
-					// If this happens we're clear to consider this stream closed.
-					if size == 0 {
-						self.is_closed = true;
-					}
-
-					Ok(size)
-				}
-				ProxyMsg::ProxyError(e) => Err(std::io::Error::new(
-					ErrorKind::InvalidData,
-					format!("Proxy error: {e:?}"),
-				)),
-				_ => Err(std::io::Error::new(
-					ErrorKind::InvalidData,
-					"unexpected response",
-				)),
-			},
-			Err(_) => Err(std::io::Error::new(
-				ErrorKind::InvalidData,
-				"cannot deserialize message",
-			)),
-		}
-	}
-}
-
-impl Write for ProxyStream {
-	fn write(&mut self, buf: &[u8]) -> Result<usize, std::io::Error> {
-		let stream: Stream = Stream::connect(&self.addr, self.timeout)
-			.map_err(|e| {
-				std::io::Error::new(
-				ErrorKind::NotConnected,
-				format!("Error while connecting to socket (sending read request): {e:?}"),
-			)
-			})?;
-
-		let req = borsh::to_vec(&ProxyMsg::WriteRequest {
-			connection_id: self.connection_id,
-			data: buf.to_vec(),
-		})
-		.expect("ProtocolMsg can always be serialized.");
-		stream.send(&req).map_err(|e| {
-			std::io::Error::other(format!(
-				"QOS IOError sending WriteRequest: {e:?}"
-			))
-		})?;
-
-		let resp_bytes = stream.recv().map_err(|e| {
-			std::io::Error::other(
-				format!("QOS IOError receiving bytes from stream after WriteRequest: {e:?}"),
-			)
-		})?;
-
-		match ProxyMsg::try_from_slice(&resp_bytes) {
-			Ok(resp) => match resp {
-				ProxyMsg::WriteResponse { connection_id: _, size } => {
-					if size == 0 {
-						return Err(std::io::Error::new(
-							ErrorKind::Interrupted,
-							"Write failed: 0 bytes written",
-						));
-					}
-					Ok(size)
-				}
-				_ => Err(std::io::Error::new(
-					ErrorKind::InvalidData,
-					"unexpected response",
-				)),
-			},
-			Err(_) => Err(std::io::Error::new(
-				ErrorKind::InvalidData,
-				"cannot deserialize message",
-			)),
-		}
-	}
-
-	fn flush(&mut self) -> Result<(), std::io::Error> {
-		let stream: Stream = Stream::connect(&self.addr, self.timeout)
-			.map_err(|e| {
-				std::io::Error::new(
-				ErrorKind::NotConnected,
-				format!("Error while connecting to socket (sending read request): {e:?}"),
-			)
-			})?;
-
-		let req = borsh::to_vec(&ProxyMsg::FlushRequest {
-			connection_id: self.connection_id,
-		})
-		.expect("ProtocolMsg can always be serialized.");
-
-		stream.send(&req).map_err(|e| {
-			std::io::Error::other(format!(
-				"QOS IOError sending FlushRequest: {e:?}"
-			))
-		})?;
-
-		let resp_bytes = stream.recv().map_err(|e| {
-			std::io::Error::other(
-				format!("QOS IOError receiving bytes from stream after FlushRequest: {e:?}"),
-			)
-		})?;
-
-		match ProxyMsg::try_from_slice(&resp_bytes) {
-			Ok(resp) => match resp {
-				ProxyMsg::FlushResponse { connection_id: _ } => Ok(()),
-				_ => Err(std::io::Error::new(
-					ErrorKind::InvalidData,
-					"unexpected response",
-				)),
-			},
-			Err(_) => Err(std::io::Error::new(
-				ErrorKind::InvalidData,
-				"cannot deserialize message",
-			)),
-		}
-=======
 impl AsyncRead for ProxyStream<'_> {
 	fn poll_read(
 		mut self: std::pin::Pin<&mut Self>,
@@ -279,7 +122,6 @@
 		cx: &mut std::task::Context<'_>,
 	) -> std::task::Poll<Result<(), std::io::Error>> {
 		Pin::<&mut Stream>::new(&mut self.stream).poll_flush(cx)
->>>>>>> 3b87be00
 	}
 
 	fn poll_shutdown(
