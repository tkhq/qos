//! Abstractions for authentication and encryption with NIST-P256.

#![forbid(unsafe_code)]
#![deny(clippy::all)]
#![warn(missing_docs, clippy::pedantic)]
#![allow(clippy::missing_errors_doc)]

use std::path::Path;

use hkdf::Hkdf;
use rand_core::{OsRng, RngCore};
use sha2::Sha512;
use zeroize::ZeroizeOnDrop;

use crate::{
	encrypt::{P256EncryptPair, P256EncryptPublic},
	sign::{P256SignPair, P256SignPublic},
};

const PUB_KEY_LEN_UNCOMPRESSED: usize = 65;
const P256_SECRET_LEN: usize = 32;
const P256_ENCRYPT_DERIVE_PATH: &[u8] = b"qos_p256_encrypt";
const P256_SIGN_DERIVE_PATH: &[u8] = b"qos_p256_sign";

/// Length of the master seed.
pub const MASTER_SEED_LEN: usize = 64;

pub mod encrypt;
pub mod sign;

/// Errors for qos P256.
#[derive(
	Debug, Clone, PartialEq, Eq, borsh::BorshSerialize, borsh::BorshDeserialize,
)]
pub enum P256Error {
	/// Hex encoding error.
	QosHex(String),
	/// IO error
	IOError(String),
	/// The encryption envelope should not be serialized. This is likely a bug
	/// with the code.
	FailedToSerializeEnvelope,
	/// The encryption envelope could not be deserialized.
	FailedToDeserializeEnvelope,
	/// An error while decrypting the ciphertext with the `AesGcm256` cipher.
	AesGcm256DecryptError,
	/// An error while encrypting the plaintext with the `AesGcm256` cipher.
	AesGcm256EncryptError,
	/// Failed to create the `AesGcm256` cipher.
	FailedToCreateAes256GcmCipher,
	/// The public key could not be deserialized.
	FailedToDeserializePublicKey,
	/// Public Key could not be coerced into the intended length.
	FailedToCoercePublicKeyToIntendedLength,
	/// Nonce could not be coerced into the intended length.
	FailedToCoerceNonceToIntendedLength,
	/// Signature could not be de-serialized.
	FailedToDeserializeSignature,
	/// The signature could not be verified against the given message and
	/// public key.
	FailedSignatureVerification,
	/// The raw bytes could not be interpreted as a P256 secret.
	FailedToReadSecret,
	/// The raw bytes could not be interpreted as SEC1 encoded point
	/// uncompressed.
	FailedToReadPublicKey,
	/// The  public key is too long to be valid.
	EncodedPublicKeyTooLong,
	/// The public key is too short to be valid.
	EncodedPublicKeyTooShort,
	/// Error'ed while running HKDF expansion
	HkdfExpansionFailed,
	/// Master seed was not stored as valid utf8 encoding.
	MasterSeedInvalidUtf8,
	/// Master seed was not the correct length.
	MasterSeedInvalidLength,
}

impl From<qos_hex::HexError> for P256Error {
	fn from(err: qos_hex::HexError) -> Self {
		Self::QosHex(format!("{:?}", err))
	}
}

/// Helper function to derive a secret from a master seed.
fn derive_secret(
	seed: &[u8; MASTER_SEED_LEN],
	derive_path: &[u8],
) -> Result<[u8; P256_SECRET_LEN], P256Error> {
	let hk = Hkdf::<Sha512>::new(Some(derive_path), seed);

	let mut buf = [0u8; P256_SECRET_LEN];
	hk.expand(&[], &mut buf).map_err(|_| P256Error::HkdfExpansionFailed)?;

	Ok(buf)
}

/// Helper function to generate a `N` length byte buffer.
fn non_zero_bytes_os_rng<const N: usize>() -> [u8; N] {
	loop {
		let mut key = [0u8; N];
		OsRng.fill_bytes(&mut key);

		if key.iter().all(|bit| *bit == 0) {
			// try again if we got all zeros
		} else {
			return key;
		}
	}
}

/// P256 private key pair for signing and encryption. Internally this uses a
/// separate secret for signing and encryption.
<<<<<<< HEAD
#[derive(Clone, PartialEq)]
=======
#[derive(ZeroizeOnDrop)]
>>>>>>> ed9ad43f
pub struct P256Pair {
	encrypt_private: P256EncryptPair,
	sign_private: P256SignPair,
	master_seed: [u8; MASTER_SEED_LEN],
}

impl P256Pair {
	/// Generate a new private key using the OS randomness source.
	pub fn generate() -> Result<Self, P256Error> {
		let master_seed = non_zero_bytes_os_rng::<MASTER_SEED_LEN>();

		let encrypt_secret =
			derive_secret(&master_seed, P256_ENCRYPT_DERIVE_PATH)?;
		let sign_secret = derive_secret(&master_seed, P256_SIGN_DERIVE_PATH)?;

		Ok(Self {
			encrypt_private: P256EncryptPair::from_bytes(&encrypt_secret)?,
			sign_private: P256SignPair::from_bytes(&sign_secret)?,
			master_seed,
		})
	}

	/// Decrypt a message encoded to this pair's public key.
	pub fn decrypt(
		&self,
		serialized_envelope: &[u8],
	) -> Result<Vec<u8>, P256Error> {
		self.encrypt_private.decrypt(serialized_envelope)
	}

	/// Sign the message and return the raw signature.
	pub fn sign(&self, message: &[u8]) -> Result<Vec<u8>, P256Error> {
		self.sign_private.sign(message)
	}

	/// Get the public key.
	#[must_use]
	pub fn public_key(&self) -> P256Public {
		P256Public {
			encrypt_public: self.encrypt_private.public_key(),
			sign_public: self.sign_private.public_key(),
		}
	}

	/// Create `Self` from a master seed.
	pub fn from_master_seed(
		master_seed: &[u8; MASTER_SEED_LEN],
	) -> Result<Self, P256Error> {
		let encrypt_secret =
			derive_secret(master_seed, P256_ENCRYPT_DERIVE_PATH)?;
		let sign_secret = derive_secret(master_seed, P256_SIGN_DERIVE_PATH)?;

		Ok(Self {
			encrypt_private: P256EncryptPair::from_bytes(&encrypt_secret)?,
			sign_private: P256SignPair::from_bytes(&sign_secret)?,
			master_seed: *master_seed,
		})
	}

	/// Get the raw master seed used to create this pair.
	#[must_use]
	pub fn to_master_seed(&self) -> &[u8; MASTER_SEED_LEN] {
		&self.master_seed
	}

	/// Convert to hex bytes.
	#[must_use]
	pub fn to_master_seed_hex(&self) -> Vec<u8> {
		let hex_string = qos_hex::encode(&self.master_seed);
		hex_string.as_bytes().to_vec()
	}

	/// Write the raw master seed to file as hex encoded.
	pub fn to_hex_file<P: AsRef<Path>>(
		&self,
		path: P,
	) -> Result<(), P256Error> {
		let hex_string = qos_hex::encode(&self.master_seed);
		std::fs::write(path, hex_string.as_bytes()).map_err(|e| {
			P256Error::IOError(format!("failed to write master secret {}", e))
		})
	}

	/// Read the raw, hex encoded master from a file.
	// TODO: implement utils that go to/from bytes so we can avoid string
	// serialization. https://github.com/tkhq/qos/issues/153.
	pub fn from_hex_file<P: AsRef<Path>>(path: P) -> Result<Self, P256Error> {
		let hex_bytes = std::fs::read(path).map_err(|e| {
			P256Error::IOError(format!("failed to read master seed: {}", e))
		})?;

		let hex_string = String::from_utf8(hex_bytes)
			.map_err(|_| P256Error::MasterSeedInvalidUtf8)?;
		let master_seed = qos_hex::decode(&hex_string)?;
		let master_seed: [u8; MASTER_SEED_LEN] = master_seed
			.try_into()
			.map_err(|_| P256Error::MasterSeedInvalidLength)?;
		Self::from_master_seed(&master_seed)
	}
}

/// P256 public key for signing and encryption. Internally this uses
/// separate public keys for signing and encryption.
#[derive(Clone, PartialEq)]
pub struct P256Public {
	encrypt_public: P256EncryptPublic,
	sign_public: P256SignPublic,
}

impl P256Public {
	/// Encrypt a message to this public key.
	pub fn encrypt(&self, message: &[u8]) -> Result<Vec<u8>, P256Error> {
		self.encrypt_public.encrypt(message)
	}

	/// Verify a `signature` and `message` against this private key. Verifies
	/// the SHA512 digest of the message.
	///
	/// Returns Ok if the signature is good.
	pub fn verify(
		&self,
		message: &[u8],
		signature: &[u8],
	) -> Result<(), P256Error> {
		self.sign_public.verify(message, signature)
	}

	/// Serialize each public key as a SEC1 encoded point, not compressed.
	/// Encodes as `encrypt_public||sign_public`.
	#[must_use]
	pub fn to_bytes(&self) -> Vec<u8> {
		self.encrypt_public
			.to_bytes()
			.iter()
			.chain(self.sign_public.to_bytes().iter())
			.copied()
			.collect()
	}

	/// Deserialize each public key from a SEC1 encoded point, not compressed.
	/// Expects encoding as `encrypt_public||sign_public`.
	pub fn from_bytes(bytes: &[u8]) -> Result<Self, P256Error> {
		if bytes.len() > PUB_KEY_LEN_UNCOMPRESSED * 2 {
			return Err(P256Error::EncodedPublicKeyTooLong);
		}
		if bytes.len() < PUB_KEY_LEN_UNCOMPRESSED * 2 {
			return Err(P256Error::EncodedPublicKeyTooShort);
		}

		let (encrypt_bytes, sign_bytes) =
			bytes.split_at(PUB_KEY_LEN_UNCOMPRESSED);

		Ok(Self {
			encrypt_public: P256EncryptPublic::from_bytes(encrypt_bytes)
				.map_err(|_| P256Error::FailedToReadPublicKey)?,
			sign_public: P256SignPublic::from_bytes(sign_bytes)
				.map_err(|_| P256Error::FailedToReadPublicKey)?,
		})
	}

	/// Convert to hex bytes.
	#[must_use]
	pub fn to_hex_bytes(&self) -> Vec<u8> {
		let hex_string = qos_hex::encode(&self.to_bytes());
		hex_string.as_bytes().to_vec()
	}

	/// Write the public key to a file encoded as a hex string.
	pub fn to_hex_file<P: AsRef<Path>>(
		&self,
		path: P,
	) -> Result<(), P256Error> {
		let hex_string = qos_hex::encode(&self.to_bytes());
		std::fs::write(path, hex_string.as_bytes()).map_err(|e| {
			P256Error::IOError(format!("failed to write master secret: {}", e))
		})
	}

	/// Read the hex encoded public keys from a file.
	pub fn from_hex_file<P: AsRef<Path>>(path: P) -> Result<Self, P256Error> {
		let hex_bytes = std::fs::read(path).map_err(|e| {
			P256Error::IOError(format!("failed to read master seed: {}", e))
		})?;
		let hex_string = String::from_utf8(hex_bytes)
			.map_err(|_| P256Error::MasterSeedInvalidUtf8)?;
		let public_keys_bytes = qos_hex::decode(&hex_string)?;

		Self::from_bytes(&public_keys_bytes)
	}
}

#[cfg(test)]
mod test {
	use qos_test_primitives::PathWrapper;

	use super::*;

	#[test]
	fn signatures_are_deterministic() {
		let message = b"a message to authenticate";

		let pair = P256Pair::generate().unwrap();
		(0..100)
			.map(|_| pair.sign(message).unwrap())
			.collect::<Vec<_>>()
			.windows(2)
			.for_each(|slice| assert_eq!(slice[0], slice[1]));
	}

	#[test]
	fn sign_and_verification_works() {
		let message = b"a message to authenticate";

		let pair = P256Pair::generate().unwrap();
		let signature = pair.sign(message).unwrap();

		assert!(pair.public_key().verify(message, &signature).is_ok());
	}

	#[test]
	fn verification_rejects_wrong_signature() {
		let message = b"a message to authenticate";

		let alice_pair = P256Pair::generate().unwrap();
		let signature = alice_pair.sign(message).unwrap();

		let bob_public = P256Pair::generate().unwrap().public_key();

		assert_eq!(
			bob_public.verify(message, &signature).unwrap_err(),
			P256Error::FailedSignatureVerification
		);
	}

	#[test]
	fn basic_encrypt_decrypt_works() {
		let alice_pair = P256Pair::generate().unwrap();
		let alice_public = alice_pair.public_key();

		let plaintext = b"rust test message";

		let serialized_envelope = alice_public.encrypt(plaintext).unwrap();

		let decrypted = alice_pair.decrypt(&serialized_envelope).unwrap();
		assert_eq!(decrypted, plaintext);
	}

	#[test]
	fn wrong_receiver_cannot_decrypt() {
		let alice_pair = P256Pair::generate().unwrap();
		let alice_public = alice_pair.public_key();

		let plaintext = b"rust test message";

		let serialized_envelope = alice_public.encrypt(plaintext).unwrap();

		let bob_pair = P256Pair::generate().unwrap();

		assert_eq!(
			bob_pair.decrypt(&serialized_envelope).unwrap_err(),
			P256Error::AesGcm256DecryptError
		);
	}

	#[test]
	fn public_key_bytes_roundtrip() {
		let alice_pair = P256Pair::generate().unwrap();
		let alice_public = alice_pair.public_key();
		let alice_public_bytes = alice_public.to_bytes();

		assert_eq!(alice_public_bytes.len(), PUB_KEY_LEN_UNCOMPRESSED * 2);

		let alice_public2 =
			P256Public::from_bytes(&alice_public_bytes).unwrap();

		let plaintext = b"rust test message";
		let serialized_envelope = alice_public2.encrypt(plaintext).unwrap();
		let decrypted = alice_pair.decrypt(&serialized_envelope).unwrap();
		assert_eq!(decrypted, plaintext);

		let message = b"a message to authenticate";
		let signature = alice_pair.sign(message).unwrap();
		assert!(alice_public2.verify(message, &signature).is_ok());
	}

	#[test]
	fn public_key_to_file_roundtrip() {
		let path: PathWrapper =
			"/tmp/public_key_to_file_roundtrip.secret".into();
		let alice_pair = P256Pair::generate().unwrap();
		let alice_public = alice_pair.public_key();

		alice_public.to_hex_file(&*path).unwrap();

		let alice_public2 = P256Public::from_hex_file(&*path).unwrap();

		let plaintext = b"rust test message";
		let serialized_envelope = alice_public2.encrypt(plaintext).unwrap();
		let decrypted = alice_pair.decrypt(&serialized_envelope).unwrap();
		assert_eq!(decrypted, plaintext);

		let message = b"a message to authenticate";
		let signature = alice_pair.sign(message).unwrap();
		assert!(alice_public2.verify(message, &signature).is_ok());
	}

	#[test]
	fn master_seed_bytes_roundtrip() {
		let alice_pair = P256Pair::generate().unwrap();
		let public_key = alice_pair.public_key();
		let master_seed = alice_pair.to_master_seed();

		let alice_pair2 = P256Pair::from_master_seed(master_seed).unwrap();

		let plaintext = b"rust test message";
		let serialized_envelope = public_key.encrypt(plaintext).unwrap();
		let decrypted = alice_pair2.decrypt(&serialized_envelope).unwrap();
		assert_eq!(decrypted, plaintext);

		let message = b"a message to authenticate";
		let signature = alice_pair2.sign(message).unwrap();
		assert!(public_key.verify(message, &signature).is_ok());
	}

	#[test]
	fn master_seed_to_file_round_trip() {
		let path: PathWrapper =
			"/tmp/master_seed_to_file_round_trip.secret".into();

		let alice_pair = P256Pair::generate().unwrap();
		alice_pair.to_hex_file(&*path).unwrap();

		let alice_pair2 = P256Pair::from_hex_file(&*path).unwrap();

		let plaintext = b"rust test message";
		let serialized_envelope =
			alice_pair.public_key().encrypt(plaintext).unwrap();
		let decrypted = alice_pair2.decrypt(&serialized_envelope).unwrap();
		assert_eq!(decrypted, plaintext);

		let message = b"a message to authenticate";
		let signature = alice_pair2.sign(message).unwrap();
		assert!(alice_pair.public_key().verify(message, &signature).is_ok());
	}
}<|MERGE_RESOLUTION|>--- conflicted
+++ resolved
@@ -111,11 +111,8 @@
 
 /// P256 private key pair for signing and encryption. Internally this uses a
 /// separate secret for signing and encryption.
-<<<<<<< HEAD
-#[derive(Clone, PartialEq)]
-=======
 #[derive(ZeroizeOnDrop)]
->>>>>>> ed9ad43f
+#[cfg_attr(any(feature = "mock", test), derive(Clone, PartialEq))]
 pub struct P256Pair {
 	encrypt_private: P256EncryptPair,
 	sign_private: P256SignPair,
@@ -219,7 +216,7 @@
 
 /// P256 public key for signing and encryption. Internally this uses
 /// separate public keys for signing and encryption.
-#[derive(Clone, PartialEq)]
+#[cfg_attr(any(feature = "mock", test), derive(Clone, PartialEq))]
 pub struct P256Public {
 	encrypt_public: P256EncryptPublic,
 	sign_public: P256SignPublic,
