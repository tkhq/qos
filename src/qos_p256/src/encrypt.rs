--- conflicted
+++ resolved
@@ -171,13 +171,8 @@
 	receiver_public: &ReceiverPublic,
 ) -> Result<Aes256Gcm, P256Error> {
 	let shared_secret = private.diffie_hellman(public);
-<<<<<<< HEAD
-	//  To help with entropy and add domain context, we do
+	// To help with entropy and add domain context, we do
 	// `sender_public||receiver_public||shared_secret` as the pre-image for the
-=======
-	// To help with entropy and add domain context, we do
-	// sender_public||receiver_public||shared_secret as the pre-image for the
->>>>>>> 621ef48a
 	// shared key.
 	let pre_image: Vec<u8> = ephemeral_sender_public
 		.0
