[package]
name = "qos_enclave"
version = "1.2.0"
authors = [""]
<<<<<<< HEAD
edition = "2018"
rust-version = "1.88"
=======
edition = "2021"
# keep in sync with upstream MSRV
rust-version = "1.71"
>>>>>>> 113b83be
publish = false

[dependencies]
# As of 8/2025, AWS doesn't have a recent crate version of aws-nitro-enclaves-cli published
# in a typical crate repository -> directly use the git version on GitHub as a workaround
#
# The pinned commit corresponds to tag "v1.4.3" after https://github.com/aws/aws-nitro-enclaves-cli/issues/705
nitro-cli = { git = "https://github.com/aws/aws-nitro-enclaves-cli", rev = "82501bb9637e4b41c87ce73f8ffc2ce51ca37a6a" }
libc = "0.2.172"

[features]
default = []<|MERGE_RESOLUTION|>--- conflicted
+++ resolved
@@ -2,14 +2,8 @@
 name = "qos_enclave"
 version = "1.2.0"
 authors = [""]
-<<<<<<< HEAD
-edition = "2018"
 rust-version = "1.88"
-=======
 edition = "2021"
-# keep in sync with upstream MSRV
-rust-version = "1.71"
->>>>>>> 113b83be
 publish = false
 
 [dependencies]
