use std::{
	fs::create_dir_all,
	io::stdout,
	io::Write,
	mem::MaybeUninit,
	net::{Shutdown, TcpListener},
	os::unix::net::UnixStream,
	path::Path,
	process::exit,
	ptr, thread,
};

use libc::{
	c_int, sigaddset, sigemptyset, sigprocmask, sigset_t, sigwaitinfo, SIGINT,
	SIGTERM, SIG_BLOCK,
};
use nitro_cli::{
	common::{
		commands_parser::{DescribeEnclavesArgs, EmptyArgs, RunEnclavesArgs},
		enclave_proc_command_send_single,
		json_output::{EnclaveDescribeInfo, EnclaveRunInfo},
		logger::init_logger,
		EnclaveProcessCommandType, ExitGracefully,
	},
	enclave_proc_comm::{
		enclave_proc_command_send_all, enclave_proc_connect_to_single,
		enclave_proc_spawn, enclave_process_handle_all_replies,
	},
	get_id_by_name,
	utils::Console,
	CID_TO_CONSOLE_PORT_OFFSET, VMADDR_CID_HYPERVISOR,
};

const RUN_ENCLAVE_STR: &str = "Run Enclave";

fn healthy() -> Result<(), Box<dyn std::error::Error>> {
	let mut replies: Vec<UnixStream> = vec![];
	let describe_args = DescribeEnclavesArgs { metadata: false };

	let comms = match enclave_proc_command_send_all::<DescribeEnclavesArgs>(
		EnclaveProcessCommandType::Describe,
		Some(&describe_args),
	) {
		Ok((comms, _)) => comms,
		_ => return Err("Unable to send command to Enclave")?,
	};
	replies.extend(comms);

	let describe_info = match enclave_process_handle_all_replies::<
		EnclaveDescribeInfo,
	>(&mut replies, 0, false, vec![0])
	{
		Ok(describe_info) => describe_info,
		_ => return Err("Unable to process enclave replies")?,
	};

	match describe_info
		.first()
		.map(|describe_info| describe_info.state.clone())
		.as_deref()
	{
		Some("RUNNING") => Ok(()),
		_ => Err("Status is not RUNNING")?,
	}
}

fn boot() -> (String, Option<Console>) {
	// TODO: allow_skip: do not bail if boot fails
	//
	// currently ignored until we figure out how to hook into the nitro CLI
	// libs properly, or re-implement some of their functions
	// fn boot(const allow_skip: bool) {

	let eif_path =
		std::env::var("EIF_PATH").unwrap_or("/aws-x86_64.eif".to_string());
	let enclave_cid = std::env::var("ENCLAVE_CID").unwrap_or("16".to_string());
	let memory_mib = std::env::var("MEMORY_MIB").unwrap_or("1024".to_string());
	let cpu_count = std::env::var("CPU_COUNT").unwrap_or("2".to_string());
	let debug_mode = std::env::var("DEBUG").unwrap_or("false".to_string());
	let logs_mode = std::env::var("LOGS").unwrap_or("false".to_string());
	let enclave_name =
		std::env::var("ENCLAVE_NAME").unwrap_or("nitro".to_string());
	let enclave_cid_u32 = enclave_cid
		.parse::<u32>()
		.expect("enclave_cid must be a valid u32 to boot an enclave");
	let run_args = RunEnclavesArgs {
		eif_path,
		enclave_cid: Some(enclave_cid_u32.into()),
		memory_mib: memory_mib.parse::<u64>().unwrap(),
		cpu_ids: None,
		debug_mode: debug_mode.parse::<bool>().unwrap(),
		attach_console: logs_mode.parse::<bool>().unwrap(),
		cpu_count: Some(cpu_count.parse::<u32>().unwrap()),
		enclave_name: Some(enclave_name.clone()),
	};
	println!("{:?}", run_args);

	// Socket directory must exist or Nitro SDK crashes with generic error
	if !Path::new("/run/nitro_enclaves").is_dir() {
		create_dir_all("/run/nitro_enclaves")
			.expect("Failed to create /run/nitro_enclaves");
	}

	let logger = init_logger()
		.map_err(|e| e.set_action("Logger initialization".to_string()))
		.ok_or_exit_with_errno(None);
	let mut replies: Vec<UnixStream> = vec![];

	logger
		.update_logger_id(format!("nitro-cli:{}", std::process::id()).as_str())
		.map_err(|e| e.set_action("Update CLI Process Logger ID".to_string()))
		.ok_or_exit_with_errno(None);

	let mut cli_socket = enclave_proc_spawn(&logger)
		.map_err(|err| {
			err.add_subaction("Failed to spawn enclave process".to_string())
				.set_action(RUN_ENCLAVE_STR.to_string())
		})
		.ok_or_exit_with_errno(None);

	enclave_proc_command_send_single(
		EnclaveProcessCommandType::Run,
		Some(&run_args),
		&mut cli_socket,
	)
	.map_err(|e| {
		e.add_subaction("Failed to send single command".to_string())
			.set_action(RUN_ENCLAVE_STR.to_string())
	})
	.ok_or_exit_with_errno(None);

	replies.push(cli_socket);

	enclave_process_handle_all_replies::<EnclaveRunInfo>(
		&mut replies,
		0,
		false,
		vec![0],
	)
	.map_err(|e| {
		e.add_subaction(
			"Failed to handle all enclave process replies".to_string(),
		)
		.set_action(RUN_ENCLAVE_STR.to_string())
	})
	.ok_or_exit_with_errno(None);

	let console = match run_args.attach_console {
		true => Some(
			Console::new(
				VMADDR_CID_HYPERVISOR,
				enclave_cid_u32 + CID_TO_CONSOLE_PORT_OFFSET,
			)
			.map_err(|err| {
				err.add_subaction(
					"Failed to attach console to enclave".to_string(),
				)
				.set_action(RUN_ENCLAVE_STR.to_string())
			})
			.ok_or_exit_with_errno(None),
		),
		false => None,
	};

<<<<<<< HEAD
	return (
		get_id_by_name(enclave_name)
			.or_else(|_| Err("Failed to parse enclave name"))
			.unwrap(),
		console,
	);
=======
	// return result
	(
		get_id_by_name(enclave_name)
			.map_err(|_| "Failed to parse enclave name")
			.unwrap(),
		console,
	)
>>>>>>> 113b83be
}

fn shutdown(enclave_id: String, sig_num: i32) {
	println!("Got signal: {}", sig_num);
	println!("Shutting down Enclave");
	let mut comm = enclave_proc_connect_to_single(&enclave_id)
		.map_err(|_| "Failed to send command to Enclave")
		.unwrap();

	// TODO: Replicate output of old CLI on invalid enclave IDs.
	let _ = enclave_proc_command_send_single::<EmptyArgs>(
		EnclaveProcessCommandType::Terminate,
		None,
		&mut comm,
	)
	.map_err(|_| "Unable to terminate Enclave");

	exit(0);
}

fn health_service() {
	println!("Starting health service");
	let listener = TcpListener::bind("0.0.0.0:8080").unwrap();
	for stream in listener.incoming() {
		thread::spawn(move || {
			let mut stream = stream.unwrap();
			let healthy_resp = b"HTTP/1.1 200 OK\r\n\r\n";
			let unhealthy_resp = b"HTTP/1.1 503 Service Unavailable\r\n\r\n";
			let response = match healthy() {
				Ok(_) => &healthy_resp[..],
				_ => &unhealthy_resp[..],
			};
			match stream.write_all(response) {
				Ok(_) => println!("Health response sent"),
				Err(e) => println!("Failed sending health response: {}!", e),
			};
			stream.shutdown(Shutdown::Write).unwrap();
		});
	}
}

fn handle_signals() -> c_int {
	let mut mask: sigset_t = unsafe {
		let mut masku = MaybeUninit::<sigset_t>::uninit();
		sigemptyset(masku.as_mut_ptr());
		masku.assume_init()
	};
	unsafe { sigaddset(&mut mask, SIGINT) };
	unsafe { sigaddset(&mut mask, SIGTERM) };
	unsafe { sigprocmask(SIG_BLOCK, &mask, ptr::null_mut()) };
	// return signal
	(unsafe { sigwaitinfo(&mask, ptr::null_mut()) }) as i32
}

fn read_logs(console: Console) {
	println!("Reading logs to stdout");
	let disconnect_timeout_sec: Option<u64> = None;
<<<<<<< HEAD
	console
		.read_to(stdout().by_ref(), disconnect_timeout_sec)
		.expect("Failed to read to console");
=======
	let _ = console.read_to(stdout().by_ref(), disconnect_timeout_sec);
>>>>>>> 113b83be
}

fn main() {
	println!("Booting Nitro Enclave:");

	let (enclave_id, maybe_console) = boot();

	match healthy() {
		Ok(_) => eprintln!("Enclave is healthy"),
		Err(e) => eprintln!("Enclave is sad: {}", e),
	};

	// TODO: return listener so shutdown() can clean it up properly
	thread::spawn(|| {
		health_service();
	});

	if let Some(console) = maybe_console {
		thread::spawn(|| {
			read_logs(console);
		});
	}

	let sig_num = handle_signals();

	shutdown(enclave_id.clone(), sig_num);
}<|MERGE_RESOLUTION|>--- conflicted
+++ resolved
@@ -162,14 +162,6 @@
 		false => None,
 	};
 
-<<<<<<< HEAD
-	return (
-		get_id_by_name(enclave_name)
-			.or_else(|_| Err("Failed to parse enclave name"))
-			.unwrap(),
-		console,
-	);
-=======
 	// return result
 	(
 		get_id_by_name(enclave_name)
@@ -177,7 +169,6 @@
 			.unwrap(),
 		console,
 	)
->>>>>>> 113b83be
 }
 
 fn shutdown(enclave_id: String, sig_num: i32) {
@@ -235,13 +226,7 @@
 fn read_logs(console: Console) {
 	println!("Reading logs to stdout");
 	let disconnect_timeout_sec: Option<u64> = None;
-<<<<<<< HEAD
-	console
-		.read_to(stdout().by_ref(), disconnect_timeout_sec)
-		.expect("Failed to read to console");
-=======
 	let _ = console.read_to(stdout().by_ref(), disconnect_timeout_sec);
->>>>>>> 113b83be
 }
 
 fn main() {
