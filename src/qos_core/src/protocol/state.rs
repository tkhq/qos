//! Quorum protocol state machine
use borsh::BorshSerialize;
use nix::sys::time::{TimeVal, TimeValLike};
use qos_nsm::NsmProvider;

use super::{
	error::ProtocolError, msg::ProtocolMsg, services::provision::SecretBuilder,
};
use crate::{client::Client, handles::Handles, io::SocketAddress};

/// The timeout for the qos core when making requests to an enclave app.
pub const ENCLAVE_APP_SOCKET_CLIENT_TIMEOUT_SECS: i64 = 5;

/// Enclave phase
#[derive(
	Debug,
	Copy,
	PartialEq,
	Eq,
	Clone,
	borsh::BorshSerialize,
	borsh::BorshDeserialize,
)]
pub enum ProtocolPhase {
	/// The state machine cannot recover. The enclave must be rebooted.
	UnrecoverableError,
	/// Waiting to receive a boot instruction.
	WaitingForBootInstruction,
	/// Genesis service has been booted. No further actions.
	GenesisBooted,
	/// Waiting to receive K quorum shards
	WaitingForQuorumShards,
	/// The enclave has successfully provisioned its quorum key.
	QuorumKeyProvisioned,
	/// Waiting for a forwarded key to be injected
	WaitingForForwardedKey,
}

/// Enclave routes
type ProtocolRouteResponse = Option<Result<ProtocolMsg, ProtocolMsg>>;
type ProtocolRouteHandler =
	dyn Fn(&ProtocolMsg, &mut ProtocolState) -> ProtocolRouteResponse;

struct ProtocolRoute {
	handler: Box<ProtocolRouteHandler>,
	ok_phase: ProtocolPhase, // the next phase if handler() == Ok
	err_phase: ProtocolPhase, // the next phase if handler() == Err
}

impl ProtocolRoute {
	pub fn try_msg(
		&self,
		msg: &ProtocolMsg,
		state: &mut ProtocolState,
	) -> ProtocolRouteResponse {
		let resp = (self.handler)(msg, state);

		// ignore transitions in special cases
		if let Some(ref msg_resp) = resp {
			if let Ok(ProtocolMsg::ProvisionResponse { reconstructed }) =
				msg_resp
			{
				if !reconstructed {
					return resp;
				}
			}
		}

		// handle state transitions
		let transition = match resp {
			None => None,
			Some(ref result) => match result {
				Ok(_) => Some(self.ok_phase),
				Err(_) => Some(self.err_phase),
			},
		};

		if let Some(phase) = transition {
			if let Err(e) = state.transition(phase) {
				return Some(Err(ProtocolMsg::ProtocolErrorResponse(e)));
			}
		};

		resp
	}

	pub fn status(current_phase: ProtocolPhase) -> Self {
		ProtocolRoute::new(
			Box::new(handlers::status),
			current_phase,
			current_phase,
		)
	}

	pub fn live_attestation_doc(current_phase: ProtocolPhase) -> Self {
		ProtocolRoute::new(
			Box::new(handlers::live_attestation_doc),
			current_phase,
			ProtocolPhase::UnrecoverableError,
		)
	}

	pub fn boot_genesis(_current_phase: ProtocolPhase) -> Self {
		ProtocolRoute::new(
			Box::new(handlers::boot_genesis),
			ProtocolPhase::GenesisBooted,
			ProtocolPhase::UnrecoverableError,
		)
	}

	pub fn boot_standard(_current_phase: ProtocolPhase) -> Self {
		ProtocolRoute::new(
			Box::new(handlers::boot_standard),
			ProtocolPhase::WaitingForQuorumShards,
			ProtocolPhase::UnrecoverableError,
		)
	}

	pub fn boot_key_forward(_current_phase: ProtocolPhase) -> Self {
		ProtocolRoute::new(
			Box::new(handlers::boot_key_forward),
			ProtocolPhase::WaitingForForwardedKey,
			ProtocolPhase::UnrecoverableError,
		)
	}

	pub fn provision(_current_phase: ProtocolPhase) -> Self {
		ProtocolRoute::new(
			Box::new(handlers::provision),
			ProtocolPhase::QuorumKeyProvisioned,
			ProtocolPhase::UnrecoverableError,
		)
	}

	pub fn proxy(current_phase: ProtocolPhase) -> Self {
		ProtocolRoute::new(
			Box::new(handlers::proxy),
			current_phase,
			current_phase,
		)
	}

	pub fn export_key(current_phase: ProtocolPhase) -> Self {
		ProtocolRoute::new(
			Box::new(handlers::export_key),
			current_phase,
			ProtocolPhase::UnrecoverableError,
		)
	}

	pub fn inject_key(_current_phase: ProtocolPhase) -> Self {
		ProtocolRoute::new(
			Box::new(handlers::inject_key),
			ProtocolPhase::QuorumKeyProvisioned,
			ProtocolPhase::UnrecoverableError,
		)
	}

	fn new(
		handler: Box<ProtocolRouteHandler>,
		ok_phase: ProtocolPhase,
		err_phase: ProtocolPhase,
	) -> Self {
		ProtocolRoute { handler, ok_phase, err_phase }
	}
}

/// Enclave state
pub(crate) struct ProtocolState {
	pub provisioner: SecretBuilder,
	pub attestor: Box<dyn NsmProvider>,
	pub app_client: Client,
	pub handles: Handles,
	phase: ProtocolPhase,
}

impl ProtocolState {
	pub fn new(
		attestor: Box<dyn NsmProvider>,
		handles: Handles,
		app_addr: SocketAddress,
		test_only_init_phase_override: Option<ProtocolPhase>,
	) -> Self {
		let provisioner = SecretBuilder::new();

		#[cfg(any(feature = "mock", test))]
		let init_phase = if let Some(phase) = test_only_init_phase_override {
			phase
		} else {
			ProtocolPhase::WaitingForBootInstruction
		};
		#[cfg(not(any(feature = "mock", test)))]
		let init_phase = ProtocolPhase::WaitingForBootInstruction;

		Self {
			attestor,
			provisioner,
			phase: init_phase,
			handles,
			app_client: Client::new(
				app_addr,
				TimeVal::seconds(ENCLAVE_APP_SOCKET_CLIENT_TIMEOUT_SECS),
			),
		}
	}

	pub fn get_phase(&self) -> ProtocolPhase {
		self.phase
	}

	pub fn handle_msg(&mut self, msg_req: &ProtocolMsg) -> Vec<u8> {
		for route in &self.routes() {
			match route.try_msg(msg_req, self) {
				None => continue,
				Some(result) => match result {
					Ok(msg_resp) => {
						return msg_resp.try_to_vec().expect(
							"ProtocolMsg can always be serialized. qed.",
						)
					}
					Err(msg_resp) => {
						return msg_resp.try_to_vec().expect(
							"ProtocolMsg can always be serialized. qed.",
						)
					}
				},
			}
		}

		let err = ProtocolError::NoMatchingRoute(self.phase);
		ProtocolMsg::ProtocolErrorResponse(err)
			.try_to_vec()
			.expect("ProtocolMsg can always be serialized. qed.")
	}

	#[allow(clippy::too_many_lines)]
	fn routes(&self) -> Vec<ProtocolRoute> {
		#[allow(clippy::match_same_arms)]
		match self.phase {
			ProtocolPhase::UnrecoverableError => {
				vec![ProtocolRoute::status(self.phase)]
			}
			ProtocolPhase::GenesisBooted => {
				vec![ProtocolRoute::status(self.phase)]
			}
			ProtocolPhase::WaitingForBootInstruction => vec![
				// baseline routes
				ProtocolRoute::status(self.phase),
				// phase specific routes
				ProtocolRoute::boot_genesis(self.phase),
				ProtocolRoute::boot_standard(self.phase),
				ProtocolRoute::boot_key_forward(self.phase),
			],
			ProtocolPhase::WaitingForQuorumShards => {
				vec![
					// baseline routes
					ProtocolRoute::status(self.phase),
					ProtocolRoute::live_attestation_doc(self.phase),
					// phase specific routes
					ProtocolRoute::provision(self.phase),
				]
			}
			ProtocolPhase::QuorumKeyProvisioned => {
				vec![
					// baseline routes
					ProtocolRoute::status(self.phase),
					ProtocolRoute::live_attestation_doc(self.phase),
					// phase specific routes
					ProtocolRoute::proxy(self.phase),
					ProtocolRoute::export_key(self.phase),
				]
			}
			ProtocolPhase::WaitingForForwardedKey => {
				vec![
					// baseline routes
					ProtocolRoute::status(self.phase),
					ProtocolRoute::live_attestation_doc(self.phase),
					// phase specific routes
					ProtocolRoute::inject_key(self.phase),
				]
			}
		}
	}

	pub fn transition(
		&mut self,
		next: ProtocolPhase,
	) -> Result<(), ProtocolError> {
		if self.phase == next {
			return Ok(());
		}

		#[allow(clippy::match_same_arms)]
		let transitions = match self.phase {
			ProtocolPhase::UnrecoverableError => vec![],
			ProtocolPhase::WaitingForBootInstruction => vec![
				ProtocolPhase::UnrecoverableError,
				ProtocolPhase::GenesisBooted,
				ProtocolPhase::WaitingForQuorumShards,
				ProtocolPhase::WaitingForForwardedKey,
			],
			ProtocolPhase::GenesisBooted => {
				vec![ProtocolPhase::UnrecoverableError]
			}
			ProtocolPhase::WaitingForQuorumShards => {
				vec![
					ProtocolPhase::UnrecoverableError,
					ProtocolPhase::QuorumKeyProvisioned,
				]
			}
			ProtocolPhase::QuorumKeyProvisioned => {
				vec![ProtocolPhase::UnrecoverableError]
			}
			ProtocolPhase::WaitingForForwardedKey => {
				vec![
					ProtocolPhase::UnrecoverableError,
					ProtocolPhase::QuorumKeyProvisioned,
				]
			}
		};

		if !transitions.contains(&next) {
			let prev = self.phase;
			self.phase = ProtocolPhase::UnrecoverableError;
			return Err(ProtocolError::InvalidStateTransition(prev, next));
		}

		self.phase = next;
		Ok(())
	}
}

mod handlers {
	use super::ProtocolRouteResponse;
	use crate::protocol::{
		msg::ProtocolMsg,
		services::{
			attestation, boot, genesis, key, key::EncryptedQuorumKey, provision,
		},
		ProtocolState,
	};

	// TODO: Add tests for this in the middle of some integration tests
	/// Status of the enclave.
	pub(super) fn status(
		req: &ProtocolMsg,
		state: &mut ProtocolState,
	) -> ProtocolRouteResponse {
		if let ProtocolMsg::StatusRequest = req {
			Some(Ok(ProtocolMsg::StatusResponse(state.get_phase())))
		} else {
			None
		}
	}

	pub(super) fn proxy(
		req: &ProtocolMsg,
		state: &mut ProtocolState,
	) -> ProtocolRouteResponse {
		if let ProtocolMsg::ProxyRequest { data: req_data } = req {
			let result = state
				.app_client
				.send(req_data)
				.map(|data| ProtocolMsg::ProxyResponse { data })
				.map_err(|e| ProtocolMsg::ProtocolErrorResponse(e.into()));

			Some(result)
		} else {
			None
		}
	}

<<<<<<< HEAD
=======
	pub(super) fn nsm_request(
		req: &ProtocolMsg,
		state: &mut ProtocolState,
	) -> ProtocolRouteResponse {
		if let ProtocolMsg::NsmRequest { nsm_request } = req {
			let nsm_response =
				state.attestor.nsm_process_request(nsm_request.clone());
			let result = Ok(ProtocolMsg::NsmResponse { nsm_response });
			Some(result)
		} else {
			None
		}
	}

>>>>>>> 5aeb6e33
	pub(super) fn provision(
		req: &ProtocolMsg,
		state: &mut ProtocolState,
	) -> ProtocolRouteResponse {
		if let ProtocolMsg::ProvisionRequest { share, approval } = req {
			let result = provision::provision(share, approval.clone(), state)
				.map(|reconstructed| ProtocolMsg::ProvisionResponse {
					reconstructed,
				})
				.map_err(ProtocolMsg::ProtocolErrorResponse);

			Some(result)
		} else {
			None
		}
	}

	/// Handle `ProtocolMsg::BootStandardRequest`.
	pub(super) fn boot_standard(
		req: &ProtocolMsg,
		state: &mut ProtocolState,
	) -> ProtocolRouteResponse {
		if let ProtocolMsg::BootStandardRequest { manifest_envelope, pivot } =
			req
		{
			let result = boot::boot_standard(state, manifest_envelope, pivot)
				.map(|nsm_response| ProtocolMsg::BootStandardResponse {
					nsm_response,
				})
				.map_err(ProtocolMsg::ProtocolErrorResponse);

			Some(result)
		} else {
			None
		}
	}

	pub(super) fn boot_genesis(
		req: &ProtocolMsg,
		state: &mut ProtocolState,
	) -> ProtocolRouteResponse {
		if let ProtocolMsg::BootGenesisRequest { set, dr_key } = req {
			let result = genesis::boot_genesis(state, set, dr_key.clone())
				.map(|(genesis_output, nsm_response)| {
					ProtocolMsg::BootGenesisResponse {
						nsm_response,
						genesis_output: Box::new(genesis_output),
					}
				})
				.map_err(ProtocolMsg::ProtocolErrorResponse);

			Some(result)
		} else {
			None
		}
	}

	pub(super) fn live_attestation_doc(
		req: &ProtocolMsg,
		state: &mut ProtocolState,
	) -> ProtocolRouteResponse {
		if let ProtocolMsg::LiveAttestationDocRequest = req {
			let result = attestation::live_attestation_doc(state)
				.map(|nsm_response| ProtocolMsg::LiveAttestationDocResponse {
					nsm_response,
					manifest_envelope: state
						.handles
						.get_manifest_envelope()
						.ok()
						.map(Box::new),
				})
				.map_err(ProtocolMsg::ProtocolErrorResponse);

			Some(result)
		} else {
			None
		}
	}

	pub(super) fn boot_key_forward(
		req: &ProtocolMsg,
		state: &mut ProtocolState,
	) -> ProtocolRouteResponse {
		if let ProtocolMsg::BootKeyForwardRequest { manifest_envelope, pivot } =
			req
		{
			let result = key::boot_key_forward(state, manifest_envelope, pivot)
				.map(|nsm_response| ProtocolMsg::BootKeyForwardResponse {
					nsm_response,
				})
				.map_err(ProtocolMsg::ProtocolErrorResponse);

			Some(result)
		} else {
			None
		}
	}

	pub(super) fn export_key(
		req: &ProtocolMsg,
		state: &mut ProtocolState,
	) -> ProtocolRouteResponse {
		if let ProtocolMsg::ExportKeyRequest {
			manifest_envelope,
			cose_sign1_attestation_doc,
		} = req
		{
			let result = key::export_key(
				state,
				manifest_envelope,
				cose_sign1_attestation_doc,
			)
			.map(|key| {
				let EncryptedQuorumKey { encrypted_quorum_key, signature } =
					key;
				ProtocolMsg::ExportKeyResponse {
					encrypted_quorum_key,
					signature,
				}
			})
			.map_err(ProtocolMsg::ProtocolErrorResponse);

			Some(result)
		} else {
			None
		}
	}

	pub(super) fn inject_key(
		req: &ProtocolMsg,
		state: &mut ProtocolState,
	) -> ProtocolRouteResponse {
		if let ProtocolMsg::InjectKeyRequest {
			encrypted_quorum_key,
			signature,
		} = req
		{
			let result = key::inject_key(
				state,
				EncryptedQuorumKey {
					encrypted_quorum_key: encrypted_quorum_key.clone(),
					signature: signature.clone(),
				},
			)
			.map(|_| ProtocolMsg::InjectKeyResponse)
			.map_err(ProtocolMsg::ProtocolErrorResponse);

			Some(result)
		} else {
			None
		}
	}
}<|MERGE_RESOLUTION|>--- conflicted
+++ resolved
@@ -370,23 +370,6 @@
 		}
 	}
 
-<<<<<<< HEAD
-=======
-	pub(super) fn nsm_request(
-		req: &ProtocolMsg,
-		state: &mut ProtocolState,
-	) -> ProtocolRouteResponse {
-		if let ProtocolMsg::NsmRequest { nsm_request } = req {
-			let nsm_response =
-				state.attestor.nsm_process_request(nsm_request.clone());
-			let result = Ok(ProtocolMsg::NsmResponse { nsm_response });
-			Some(result)
-		} else {
-			None
-		}
-	}
-
->>>>>>> 5aeb6e33
 	pub(super) fn provision(
 		req: &ProtocolMsg,
 		state: &mut ProtocolState,
