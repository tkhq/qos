--- conflicted
+++ resolved
@@ -11,14 +11,9 @@
 qos_nsm = { path = "../qos_nsm", default-features = false }
 
 nix = { version = "0.26", features = ["socket"], default-features = false }
-<<<<<<< HEAD
-libc = "=0.2.148"
-borsh = { version = "0.10" }
+libc = "0.2.149"
+borsh = { version = "1.0", features = ["std", "derive"] }
 vsss-rs = { version = "4.3", default-features = false, features = ["std"] }
-=======
-libc = "=0.2.149"
-borsh = { version = "1.0", features = ["std", "derive"] , default-features = false}
->>>>>>> 3e5866d7
 
 # For AWS Nitro
 aws-nitro-enclaves-nsm-api = { version = "0.3", default-features = false }
