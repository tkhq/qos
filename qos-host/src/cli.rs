--- conflicted
+++ resolved
@@ -1,27 +1,15 @@
-<<<<<<< HEAD
 //! Command line interface for running a QOS Host server.
 
 use std::{
 	env,
 	net::{IpAddr, Ipv4Addr, SocketAddr},
 };
-=======
-//! Command line interface for creating a host server and helpers for parsing
-//! host specific command line arguments.
-
-use std::{env, net::SocketAddr};
->>>>>>> 891bd0e6
 
 use qos_core::cli::EnclaveOptions;
 
 use crate::HostServer;
 
-<<<<<<< HEAD
-=======
-const IP_REGEX: &str = r"^(\d{1,3})\.(\d{1,3})\.(\d{1,3})\.(\d{1,3})$";
-
-/// CLI options for starting a host server
->>>>>>> 891bd0e6
+/// CLI options for starting a host server.
 #[derive(Clone, Debug, PartialEq)]
 pub struct HostServerOptions {
 	enclave: EnclaveOptions,
@@ -55,18 +43,8 @@
 	/// Panics if the url cannot be parsed from options
 	#[must_use]
 	pub fn url(&self) -> String {
-<<<<<<< HEAD
 		if let Self { ip: Some(ip), port: Some(port) } = self.clone() {
 			return format!("http://{}:{}", ip.to_string(), port);
-		} else {
-			panic!("Couldn't parse URL from options.")
-=======
-		if let Self { ip: Some(ip), port: Some(port) } = self {
-			return format!(
-				"http://{}.{}.{}.{}:{}",
-				ip[0], ip[1], ip[2], ip[3], port
-			);
->>>>>>> 891bd0e6
 		}
 
 		panic!("Couldn't parse URL from options.")
@@ -125,11 +103,7 @@
 		let options = parse_args(&args);
 		let addr = host_addr_from_options(options.host);
 		let enclave_addr = options.enclave.addr();
-<<<<<<< HEAD
-		HostServer::new(enclave_addr, addr).serve().await.unwrap();
-=======
-		HostServer::new_with_socket_addr(enclave_addr, addr).serve().await;
->>>>>>> 891bd0e6
+		HostServer::new(enclave_addr, addr).serve().await;
 	}
 }
 
@@ -152,40 +126,4 @@
 	} else {
 		panic!("Invalid host address options")
 	}
-<<<<<<< HEAD
-=======
-}
-
-#[cfg(test)]
-mod test {
-	use super::*;
-
-	#[test]
-	fn parse_ip_with_regex() {
-		expect_ip("1.1.1.1", [1, 1, 1, 1]);
-		expect_ip("1.2.3.4", [1, 2, 3, 4]);
-		expect_ip("12.34.56.78", [12, 34, 56, 78]);
-		expect_ip("111.222.244.255", [111, 222, 244, 255]);
-	}
-
-	#[test]
-	#[should_panic]
-	fn no_parse_ip() {
-		expect_ip("something111.222.244.255", [111, 222, 244, 255]);
-	}
-
-	fn expect_ip(arg: &str, expected: [u8; 4]) {
-		let mut options = HostOptions::new();
-		options.parse_ip("--host-ip", arg);
-
-		if let Some(ip) = options.ip {
-			assert_eq!(ip[0], expected[0]);
-			assert_eq!(ip[1], expected[1]);
-			assert_eq!(ip[2], expected[2]);
-			assert_eq!(ip[3], expected[3]);
-		} else {
-			panic!("Couldn't parse ip address");
-		}
-	}
->>>>>>> 891bd0e6
 }