--- conflicted
+++ resolved
@@ -9,9 +9,4 @@
 # Third party
 axum = { version = "0.5.4", features = ["http1"], default-features = false }
 tokio = { version = "1.18", features = ["macros", "rt-multi-thread"], default-features = false }
-<<<<<<< HEAD
-serde_cbor = { version = "0.11", default-features = false }
-=======
-regex = { version = "1", default-features = false, features = ["std", "unicode"] }
-borsh = { version = "0.9" }
->>>>>>> 891bd0e6
+borsh = { version = "0.9" }