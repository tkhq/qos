--- conflicted
+++ resolved
@@ -32,17 +32,6 @@
 		}
 	}
 }
-<<<<<<< HEAD
-
-impl From<&str> for Command {
-	fn from(s: &str) -> Command {
-		match s {
-			"health" => Command::Health,
-			"echo" => Command::Echo,
-			"describe-nsm" => Command::DescribeNsm,
-			"mock-attestation" => Command::MockAttestation,
-			"attestation" => Command::Attestation,
-=======
 impl From<&str> for Command {
 	fn from(s: &str) -> Self {
 		match s {
@@ -53,7 +42,6 @@
 			"attestation" => Self::Attestation,
 			"generate-setup-key" => Self::GenerateSetupKey,
 			"boot-genesis" => Self::BootGenesis,
->>>>>>> 1fae2eb8
 			_ => panic!("Unrecognized command"),
 		}
 	}
@@ -64,12 +52,9 @@
 	cmd: Command,
 	host: HostOptions,
 	echo: EchoOptions,
-<<<<<<< HEAD
-=======
 	generate_setup_key: GenerateSetupKeyOptions,
 	boot_genesis: BootGenesisOptions,
 	// ... other options
->>>>>>> 1fae2eb8
 }
 impl ClientOptions {
 	/// Create `ClientOptions` from the command line arguments.
@@ -91,14 +76,10 @@
 		while let Some([cmd, arg]) = chunks.next() {
 			options.host.parse(cmd, arg);
 			match options.cmd {
-<<<<<<< HEAD
-				Command::Echo => options.echo.parse(cmd, arg),
-=======
 				Command::Echo => options.echo.parse(&cmd, arg),
 				Command::GenerateSetupKey => {
 					options.generate_setup_key.parse(&cmd, arg)
 				}
->>>>>>> 1fae2eb8
 				Command::Health => {}
 				Command::DescribeNsm => {}
 				Command::MockAttestation => {}
