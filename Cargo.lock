# This file is automatically @generated by Cargo.
# It is not intended for manual editing.
version = 3

[[package]]
name = "async-trait"
version = "0.1.53"
source = "registry+https://github.com/rust-lang/crates.io-index"
checksum = "ed6aa3524a2dfcf9fe180c51eae2b58738348d819517ceadf95789c51fff7600"
dependencies = [
 "proc-macro2",
 "quote",
 "syn",
]

[[package]]
name = "autocfg"
version = "1.1.0"
source = "registry+https://github.com/rust-lang/crates.io-index"
checksum = "d468802bab17cbc0cc575e9b053f41e72aa36bfa6b7f55e3529ffa43161b97fa"

[[package]]
name = "aws-nitro-enclaves-cose"
version = "0.4.0"
source = "registry+https://github.com/rust-lang/crates.io-index"
checksum = "4e2fe3e862758ef5bb5d89868141ab28781d96347522b60eb6abeaf7f9acd4bc"
dependencies = [
 "openssl",
 "serde",
 "serde_bytes",
 "serde_cbor",
 "serde_repr",
 "serde_with",
]

[[package]]
name = "aws-nitro-enclaves-nsm-api"
version = "0.2.1"
source = "registry+https://github.com/rust-lang/crates.io-index"
checksum = "17e83ef53714474149215e48438d2cf8f96fb76ae5a00f21f16051fab79c0627"
dependencies = [
 "libc",
 "log",
 "nix 0.20.0",
 "serde",
 "serde_bytes",
 "serde_cbor",
]

[[package]]
name = "axum"
version = "0.5.4"
source = "registry+https://github.com/rust-lang/crates.io-index"
checksum = "f4af7447fc1214c1f3a1ace861d0216a6c8bb13965b64bbad9650f375b67689a"
dependencies = [
 "async-trait",
 "axum-core",
 "bitflags",
 "bytes",
 "futures-util",
 "http",
 "http-body",
 "hyper",
 "itoa",
 "matchit",
 "memchr",
 "mime",
 "percent-encoding",
 "pin-project-lite",
 "serde",
 "sync_wrapper",
 "tokio",
 "tower",
 "tower-http",
 "tower-layer",
 "tower-service",
]

[[package]]
name = "axum-core"
version = "0.2.4"
source = "registry+https://github.com/rust-lang/crates.io-index"
checksum = "da31c0ed7b4690e2c78fe4b880d21cd7db04a346ebc658b4270251b695437f17"
dependencies = [
 "async-trait",
 "bytes",
 "futures-util",
 "http",
 "http-body",
 "mime",
]

[[package]]
name = "base64"
version = "0.13.0"
source = "registry+https://github.com/rust-lang/crates.io-index"
checksum = "904dfeac50f3cdaba28fc6f57fdcddb75f49ed61346676a78c4ffe55877802fd"

[[package]]
name = "bitflags"
version = "1.3.2"
source = "registry+https://github.com/rust-lang/crates.io-index"
checksum = "bef38d45163c2f1dde094a7dfd33ccf595c92905c8f8f4fdc18d06fb1037718a"

[[package]]
name = "bumpalo"
version = "3.9.1"
source = "registry+https://github.com/rust-lang/crates.io-index"
checksum = "a4a45a46ab1f2412e53d3a0ade76ffad2025804294569aae387231a0cd6e0899"

[[package]]
name = "bytes"
version = "1.1.0"
source = "registry+https://github.com/rust-lang/crates.io-index"
checksum = "c4872d67bab6358e59559027aa3b9157c53d9358c51423c17554809a8858e0f8"

[[package]]
name = "cc"
version = "1.0.73"
source = "registry+https://github.com/rust-lang/crates.io-index"
checksum = "2fff2a6927b3bb87f9595d67196a70493f627687a71d87a0d692242c33f58c11"

[[package]]
name = "cfg-if"
version = "1.0.0"
source = "registry+https://github.com/rust-lang/crates.io-index"
checksum = "baf1de4339761588bc0619e3cbc0120ee582ebb74b53b4efbf79117bd2da40fd"

[[package]]
name = "chunked_transfer"
version = "1.4.0"
source = "registry+https://github.com/rust-lang/crates.io-index"
checksum = "fff857943da45f546682664a79488be82e69e43c1a7a2307679ab9afb3a66d2e"

[[package]]
name = "fnv"
version = "1.0.7"
source = "registry+https://github.com/rust-lang/crates.io-index"
checksum = "3f9eec918d3f24069decb9af1554cad7c880e2da24a9afd88aca000531ab82c1"

[[package]]
name = "foreign-types"
version = "0.3.2"
source = "registry+https://github.com/rust-lang/crates.io-index"
checksum = "f6f339eb8adc052cd2ca78910fda869aefa38d22d5cb648e6485e4d3fc06f3b1"
dependencies = [
 "foreign-types-shared",
]

[[package]]
name = "foreign-types-shared"
version = "0.1.1"
source = "registry+https://github.com/rust-lang/crates.io-index"
checksum = "00b0228411908ca8685dba7fc2cdd70ec9990a6e753e89b6ac91a84c40fbaf4b"

[[package]]
name = "form_urlencoded"
version = "1.0.1"
source = "registry+https://github.com/rust-lang/crates.io-index"
checksum = "5fc25a87fa4fd2094bffb06925852034d90a17f0d1e05197d4956d3555752191"
dependencies = [
 "matches",
 "percent-encoding",
]

[[package]]
name = "futures-channel"
version = "0.3.21"
source = "registry+https://github.com/rust-lang/crates.io-index"
checksum = "c3083ce4b914124575708913bca19bfe887522d6e2e6d0952943f5eac4a74010"
dependencies = [
 "futures-core",
]

[[package]]
name = "futures-core"
version = "0.3.21"
source = "registry+https://github.com/rust-lang/crates.io-index"
checksum = "0c09fd04b7e4073ac7156a9539b57a484a8ea920f79c7c675d05d289ab6110d3"

[[package]]
name = "futures-sink"
version = "0.3.21"
source = "registry+https://github.com/rust-lang/crates.io-index"
checksum = "21163e139fa306126e6eedaf49ecdb4588f939600f0b1e770f4205ee4b7fa868"

[[package]]
name = "futures-task"
version = "0.3.21"
source = "registry+https://github.com/rust-lang/crates.io-index"
checksum = "57c66a976bf5909d801bbef33416c41372779507e7a6b3a5e25e4749c58f776a"

[[package]]
name = "futures-util"
version = "0.3.21"
source = "registry+https://github.com/rust-lang/crates.io-index"
checksum = "d8b7abd5d659d9b90c8cba917f6ec750a74e2dc23902ef9cd4cc8c8b22e6036a"
dependencies = [
 "futures-core",
 "futures-task",
 "pin-project-lite",
 "pin-utils",
]

[[package]]
name = "getrandom"
version = "0.2.6"
source = "registry+https://github.com/rust-lang/crates.io-index"
checksum = "9be70c98951c83b8d2f8f60d7065fa6d5146873094452a1008da8c2f1e4205ad"
dependencies = [
 "cfg-if",
 "libc",
 "wasi 0.10.2+wasi-snapshot-preview1",
]

[[package]]
name = "half"
version = "1.8.2"
source = "registry+https://github.com/rust-lang/crates.io-index"
checksum = "eabb4a44450da02c90444cf74558da904edde8fb4e9035a9a6a4e15445af0bd7"

[[package]]
name = "hermit-abi"
version = "0.1.19"
source = "registry+https://github.com/rust-lang/crates.io-index"
checksum = "62b467343b94ba476dcb2500d242dadbb39557df889310ac77c5d99100aaac33"
dependencies = [
 "libc",
]

[[package]]
name = "http"
version = "0.2.7"
source = "registry+https://github.com/rust-lang/crates.io-index"
checksum = "ff8670570af52249509a86f5e3e18a08c60b177071826898fde8997cf5f6bfbb"
dependencies = [
 "bytes",
 "fnv",
 "itoa",
]

[[package]]
name = "http-body"
version = "0.4.4"
source = "registry+https://github.com/rust-lang/crates.io-index"
checksum = "1ff4f84919677303da5f147645dbea6b1881f368d03ac84e1dc09031ebd7b2c6"
dependencies = [
 "bytes",
 "http",
 "pin-project-lite",
]

[[package]]
name = "http-range-header"
version = "0.3.0"
source = "registry+https://github.com/rust-lang/crates.io-index"
checksum = "0bfe8eed0a9285ef776bb792479ea3834e8b94e13d615c2f66d03dd50a435a29"

[[package]]
name = "httparse"
version = "1.7.1"
source = "registry+https://github.com/rust-lang/crates.io-index"
checksum = "496ce29bb5a52785b44e0f7ca2847ae0bb839c9bd28f69acac9b99d461c0c04c"

[[package]]
name = "httpdate"
version = "1.0.2"
source = "registry+https://github.com/rust-lang/crates.io-index"
checksum = "c4a1e36c821dbe04574f602848a19f742f4fb3c98d40449f11bcad18d6b17421"

[[package]]
name = "hyper"
version = "0.14.18"
source = "registry+https://github.com/rust-lang/crates.io-index"
checksum = "b26ae0a80afebe130861d90abf98e3814a4f28a4c6ffeb5ab8ebb2be311e0ef2"
dependencies = [
 "bytes",
 "futures-channel",
 "futures-core",
 "futures-util",
 "http",
 "http-body",
 "httparse",
 "httpdate",
 "itoa",
 "pin-project-lite",
 "socket2",
 "tokio",
 "tower-service",
 "tracing",
 "want",
]

[[package]]
name = "idna"
version = "0.2.3"
source = "registry+https://github.com/rust-lang/crates.io-index"
checksum = "418a0a6fab821475f634efe3ccc45c013f742efe03d853e8d3355d5cb850ecf8"
dependencies = [
 "matches",
 "unicode-bidi",
 "unicode-normalization",
]

[[package]]
name = "itoa"
version = "1.0.1"
source = "registry+https://github.com/rust-lang/crates.io-index"
checksum = "1aab8fc367588b89dcee83ab0fd66b72b50b72fa1904d7095045ace2b0c81c35"

[[package]]
name = "js-sys"
version = "0.3.57"
source = "registry+https://github.com/rust-lang/crates.io-index"
checksum = "671a26f820db17c2a2750743f1dd03bafd15b98c9f30c7c2628c024c05d73397"
dependencies = [
 "wasm-bindgen",
]

[[package]]
name = "lazy_static"
version = "1.4.0"
source = "registry+https://github.com/rust-lang/crates.io-index"
checksum = "e2abad23fbc42b3700f2f279844dc832adb2b2eb069b2df918f455c4e18cc646"

[[package]]
name = "libc"
version = "0.2.125"
source = "registry+https://github.com/rust-lang/crates.io-index"
checksum = "5916d2ae698f6de9bfb891ad7a8d65c09d232dc58cc4ac433c7da3b2fd84bc2b"

[[package]]
name = "log"
version = "0.4.17"
source = "registry+https://github.com/rust-lang/crates.io-index"
checksum = "abb12e687cfb44aa40f41fc3978ef76448f9b6038cad6aef4259d3c095a2382e"
dependencies = [
 "cfg-if",
]

[[package]]
name = "matches"
version = "0.1.9"
source = "registry+https://github.com/rust-lang/crates.io-index"
checksum = "a3e378b66a060d48947b590737b30a1be76706c8dd7b8ba0f2fe3989c68a853f"

[[package]]
name = "matchit"
version = "0.5.0"
source = "registry+https://github.com/rust-lang/crates.io-index"
checksum = "73cbba799671b762df5a175adf59ce145165747bb891505c43d09aefbbf38beb"

[[package]]
name = "memchr"
version = "2.5.0"
source = "registry+https://github.com/rust-lang/crates.io-index"
checksum = "2dffe52ecf27772e601905b7522cb4ef790d2cc203488bbd0e2fe85fcb74566d"

[[package]]
name = "memoffset"
version = "0.6.5"
source = "registry+https://github.com/rust-lang/crates.io-index"
checksum = "5aa361d4faea93603064a027415f07bd8e1d5c88c9fbf68bf56a285428fd79ce"
dependencies = [
 "autocfg",
]

[[package]]
name = "mime"
version = "0.3.16"
source = "registry+https://github.com/rust-lang/crates.io-index"
checksum = "2a60c7ce501c71e03a9c9c0d35b861413ae925bd979cc7a4e30d060069aaac8d"

[[package]]
name = "mio"
version = "0.8.3"
source = "registry+https://github.com/rust-lang/crates.io-index"
checksum = "713d550d9b44d89174e066b7a6217ae06234c10cb47819a88290d2b353c31799"
dependencies = [
 "libc",
 "log",
 "wasi 0.11.0+wasi-snapshot-preview1",
 "windows-sys",
]

[[package]]
name = "nix"
version = "0.20.0"
source = "registry+https://github.com/rust-lang/crates.io-index"
checksum = "fa9b4819da1bc61c0ea48b63b7bc8604064dd43013e7cc325df098d49cd7c18a"
dependencies = [
 "bitflags",
 "cc",
 "cfg-if",
 "libc",
]

[[package]]
name = "nix"
version = "0.24.1"
source = "registry+https://github.com/rust-lang/crates.io-index"
checksum = "8f17df307904acd05aa8e32e97bb20f2a0df1728bbc2d771ae8f9a90463441e9"
dependencies = [
 "bitflags",
 "cfg-if",
 "libc",
 "memoffset",
]

[[package]]
name = "num_cpus"
version = "1.13.1"
source = "registry+https://github.com/rust-lang/crates.io-index"
checksum = "19e64526ebdee182341572e50e9ad03965aa510cd94427a4549448f285e957a1"
dependencies = [
 "hermit-abi",
 "libc",
]

[[package]]
name = "once_cell"
version = "1.10.0"
source = "registry+https://github.com/rust-lang/crates.io-index"
checksum = "87f3e037eac156d1775da914196f0f37741a274155e34a0b7e427c35d2a2ecb9"

[[package]]
name = "openssl"
version = "0.10.40"
source = "registry+https://github.com/rust-lang/crates.io-index"
checksum = "fb81a6430ac911acb25fe5ac8f1d2af1b4ea8a4fdfda0f1ee4292af2e2d8eb0e"
dependencies = [
 "bitflags",
 "cfg-if",
 "foreign-types",
 "libc",
 "once_cell",
 "openssl-macros",
 "openssl-sys",
]

[[package]]
name = "openssl-macros"
version = "0.1.0"
source = "registry+https://github.com/rust-lang/crates.io-index"
checksum = "b501e44f11665960c7e7fcf062c7d96a14ade4aa98116c004b2e37b5be7d736c"
dependencies = [
 "proc-macro2",
 "quote",
 "syn",
]

[[package]]
name = "openssl-sys"
version = "0.9.73"
source = "registry+https://github.com/rust-lang/crates.io-index"
checksum = "9d5fd19fb3e0a8191c1e34935718976a3e70c112ab9a24af6d7cadccd9d90bc0"
dependencies = [
 "autocfg",
 "cc",
 "libc",
 "pkg-config",
 "vcpkg",
]

[[package]]
name = "percent-encoding"
version = "2.1.0"
source = "registry+https://github.com/rust-lang/crates.io-index"
checksum = "d4fd5641d01c8f18a23da7b6fe29298ff4b55afcccdf78973b24cf3175fee32e"

[[package]]
name = "pin-project"
version = "1.0.10"
source = "registry+https://github.com/rust-lang/crates.io-index"
checksum = "58ad3879ad3baf4e44784bc6a718a8698867bb991f8ce24d1bcbe2cfb4c3a75e"
dependencies = [
 "pin-project-internal",
]

[[package]]
name = "pin-project-internal"
version = "1.0.10"
source = "registry+https://github.com/rust-lang/crates.io-index"
checksum = "744b6f092ba29c3650faf274db506afd39944f48420f6c86b17cfe0ee1cb36bb"
dependencies = [
 "proc-macro2",
 "quote",
 "syn",
]

[[package]]
name = "pin-project-lite"
version = "0.2.9"
source = "registry+https://github.com/rust-lang/crates.io-index"
checksum = "e0a7ae3ac2f1173085d398531c705756c94a4c56843785df85a60c1a0afac116"

[[package]]
name = "pin-utils"
version = "0.1.0"
source = "registry+https://github.com/rust-lang/crates.io-index"
checksum = "8b870d8c151b6f2fb93e84a13146138f05d02ed11c7e7c54f8826aaaf7c9f184"

[[package]]
name = "pkg-config"
version = "0.3.25"
source = "registry+https://github.com/rust-lang/crates.io-index"
checksum = "1df8c4ec4b0627e53bdf214615ad287367e482558cf84b109250b37464dc03ae"

[[package]]
name = "ppv-lite86"
version = "0.2.16"
source = "registry+https://github.com/rust-lang/crates.io-index"
checksum = "eb9f9e6e233e5c4a35559a617bf40a4ec447db2e84c20b55a6f83167b7e57872"

[[package]]
name = "proc-macro2"
version = "1.0.38"
source = "registry+https://github.com/rust-lang/crates.io-index"
checksum = "9027b48e9d4c9175fa2218adf3557f91c1137021739951d4932f5f8268ac48aa"
dependencies = [
 "unicode-xid",
]

[[package]]
name = "qos-client"
version = "0.1.0"
dependencies = [
 "aws-nitro-enclaves-cose",
 "aws-nitro-enclaves-nsm-api",
 "openssl",
 "qos-core",
 "qos-host",
<<<<<<< HEAD
 "serde_bytes",
=======
>>>>>>> fc16cc67
 "serde_cbor",
 "ureq",
 "webpki",
]

[[package]]
name = "qos-core"
version = "0.1.0"
dependencies = [
 "aws-nitro-enclaves-nsm-api",
 "nix 0.24.1",
 "openssl",
 "qos-crypto",
 "serde",
 "serde_bytes",
 "serde_cbor",
]

[[package]]
name = "qos-crypto"
version = "0.1.0"
dependencies = [
 "openssl",
 "rand",
]

[[package]]
name = "qos-host"
version = "0.1.0"
dependencies = [
 "axum",
 "qos-core",
 "regex",
 "serde_cbor",
 "tokio",
]

[[package]]
name = "qos-test"
version = "0.1.0"
dependencies = [
 "aws-nitro-enclaves-nsm-api",
 "openssl",
 "qos-client",
 "qos-core",
 "qos-crypto",
 "qos-host",
 "tokio",
 "ureq",
]

[[package]]
name = "quote"
version = "1.0.18"
source = "registry+https://github.com/rust-lang/crates.io-index"
checksum = "a1feb54ed693b93a84e14094943b84b7c4eae204c512b7ccb95ab0c66d278ad1"
dependencies = [
 "proc-macro2",
]

[[package]]
name = "rand"
version = "0.8.5"
source = "registry+https://github.com/rust-lang/crates.io-index"
checksum = "34af8d1a0e25924bc5b7c43c079c942339d8f0a8b57c39049bef581b46327404"
dependencies = [
 "libc",
 "rand_chacha",
 "rand_core",
]

[[package]]
name = "rand_chacha"
version = "0.3.1"
source = "registry+https://github.com/rust-lang/crates.io-index"
checksum = "e6c10a63a0fa32252be49d21e7709d4d4baf8d231c2dbce1eaa8141b9b127d88"
dependencies = [
 "ppv-lite86",
 "rand_core",
]

[[package]]
name = "rand_core"
version = "0.6.3"
source = "registry+https://github.com/rust-lang/crates.io-index"
checksum = "d34f1408f55294453790c48b2f1ebbb1c5b4b7563eb1f418bcfcfdbb06ebb4e7"
dependencies = [
 "getrandom",
]

[[package]]
name = "regex"
version = "1.5.5"
source = "registry+https://github.com/rust-lang/crates.io-index"
checksum = "1a11647b6b25ff05a515cb92c365cec08801e83423a235b51e231e1808747286"
dependencies = [
 "regex-syntax",
]

[[package]]
name = "regex-syntax"
version = "0.6.25"
source = "registry+https://github.com/rust-lang/crates.io-index"
checksum = "f497285884f3fcff424ffc933e56d7cbca511def0c9831a7f9b5f6153e3cc89b"

[[package]]
name = "ring"
version = "0.16.20"
source = "registry+https://github.com/rust-lang/crates.io-index"
checksum = "3053cf52e236a3ed746dfc745aa9cacf1b791d846bdaf412f60a8d7d6e17c8fc"
dependencies = [
 "cc",
 "libc",
 "once_cell",
 "spin",
 "untrusted",
 "web-sys",
 "winapi",
]

[[package]]
name = "rustversion"
version = "1.0.6"
source = "registry+https://github.com/rust-lang/crates.io-index"
checksum = "f2cc38e8fa666e2de3c4aba7edeb5ffc5246c1c2ed0e3d17e560aeeba736b23f"

[[package]]
name = "serde"
version = "1.0.137"
source = "registry+https://github.com/rust-lang/crates.io-index"
checksum = "61ea8d54c77f8315140a05f4c7237403bf38b72704d031543aa1d16abbf517d1"
dependencies = [
 "serde_derive",
]

[[package]]
name = "serde_bytes"
version = "0.11.6"
source = "registry+https://github.com/rust-lang/crates.io-index"
checksum = "212e73464ebcde48d723aa02eb270ba62eff38a9b732df31f33f1b4e145f3a54"
dependencies = [
 "serde",
]

[[package]]
name = "serde_cbor"
version = "0.11.2"
source = "registry+https://github.com/rust-lang/crates.io-index"
checksum = "2bef2ebfde456fb76bbcf9f59315333decc4fda0b2b44b420243c11e0f5ec1f5"
dependencies = [
 "half",
 "serde",
]

[[package]]
name = "serde_derive"
version = "1.0.137"
source = "registry+https://github.com/rust-lang/crates.io-index"
checksum = "1f26faba0c3959972377d3b2d306ee9f71faee9714294e41bb777f83f88578be"
dependencies = [
 "proc-macro2",
 "quote",
 "syn",
]

[[package]]
name = "serde_repr"
version = "0.1.8"
source = "registry+https://github.com/rust-lang/crates.io-index"
checksum = "a2ad84e47328a31223de7fed7a4f5087f2d6ddfe586cf3ca25b7a165bc0a5aed"
dependencies = [
 "proc-macro2",
 "quote",
 "syn",
]

[[package]]
name = "serde_with"
version = "1.13.0"
source = "registry+https://github.com/rust-lang/crates.io-index"
checksum = "b827f2113224f3f19a665136f006709194bdfdcb1fdc1e4b2b5cbac8e0cced54"
dependencies = [
 "rustversion",
 "serde",
]

[[package]]
name = "socket2"
version = "0.4.5"
source = "registry+https://github.com/rust-lang/crates.io-index"
checksum = "ca642ba17f8b2995138b1d7711829c92e98c0a25ea019de790f4f09279c4e296"
dependencies = [
 "libc",
 "windows-sys",
]

[[package]]
name = "spin"
version = "0.5.2"
source = "registry+https://github.com/rust-lang/crates.io-index"
checksum = "6e63cff320ae2c57904679ba7cb63280a3dc4613885beafb148ee7bf9aa9042d"

[[package]]
name = "syn"
version = "1.0.92"
source = "registry+https://github.com/rust-lang/crates.io-index"
checksum = "7ff7c592601f11445996a06f8ad0c27f094a58857c2f89e97974ab9235b92c52"
dependencies = [
 "proc-macro2",
 "quote",
 "unicode-xid",
]

[[package]]
name = "sync_wrapper"
version = "0.1.1"
source = "registry+https://github.com/rust-lang/crates.io-index"
checksum = "20518fe4a4c9acf048008599e464deb21beeae3d3578418951a189c235a7a9a8"

[[package]]
name = "tinyvec"
version = "1.6.0"
source = "registry+https://github.com/rust-lang/crates.io-index"
checksum = "87cc5ceb3875bb20c2890005a4e226a4651264a5c75edb2421b52861a0a0cb50"
dependencies = [
 "tinyvec_macros",
]

[[package]]
name = "tinyvec_macros"
version = "0.1.0"
source = "registry+https://github.com/rust-lang/crates.io-index"
checksum = "cda74da7e1a664f795bb1f8a87ec406fb89a02522cf6e50620d016add6dbbf5c"

[[package]]
name = "tokio"
version = "1.18.2"
source = "registry+https://github.com/rust-lang/crates.io-index"
checksum = "4903bf0427cf68dddd5aa6a93220756f8be0c34fcfa9f5e6191e103e15a31395"
dependencies = [
 "libc",
 "mio",
 "num_cpus",
 "once_cell",
 "pin-project-lite",
 "socket2",
 "tokio-macros",
 "winapi",
]

[[package]]
name = "tokio-macros"
version = "1.7.0"
source = "registry+https://github.com/rust-lang/crates.io-index"
checksum = "b557f72f448c511a979e2564e55d74e6c4432fc96ff4f6241bc6bded342643b7"
dependencies = [
 "proc-macro2",
 "quote",
 "syn",
]

[[package]]
name = "tokio-util"
version = "0.7.1"
source = "registry+https://github.com/rust-lang/crates.io-index"
checksum = "0edfdeb067411dba2044da6d1cb2df793dd35add7888d73c16e3381ded401764"
dependencies = [
 "bytes",
 "futures-core",
 "futures-sink",
 "pin-project-lite",
 "tokio",
]

[[package]]
name = "tower"
version = "0.4.12"
source = "registry+https://github.com/rust-lang/crates.io-index"
checksum = "9a89fd63ad6adf737582df5db40d286574513c69a11dac5214dc3b5603d6713e"
dependencies = [
 "futures-core",
 "futures-util",
 "pin-project",
 "pin-project-lite",
 "tokio",
 "tokio-util",
 "tower-layer",
 "tower-service",
 "tracing",
]

[[package]]
name = "tower-http"
version = "0.3.3"
source = "registry+https://github.com/rust-lang/crates.io-index"
checksum = "7d342c6d58709c0a6d48d48dabbb62d4ef955cf5f0f3bbfd845838e7ae88dbae"
dependencies = [
 "bitflags",
 "bytes",
 "futures-core",
 "futures-util",
 "http",
 "http-body",
 "http-range-header",
 "pin-project-lite",
 "tower",
 "tower-layer",
 "tower-service",
]

[[package]]
name = "tower-layer"
version = "0.3.1"
source = "registry+https://github.com/rust-lang/crates.io-index"
checksum = "343bc9466d3fe6b0f960ef45960509f84480bf4fd96f92901afe7ff3df9d3a62"

[[package]]
name = "tower-service"
version = "0.3.1"
source = "registry+https://github.com/rust-lang/crates.io-index"
checksum = "360dfd1d6d30e05fda32ace2c8c70e9c0a9da713275777f5a4dbb8a1893930c6"

[[package]]
name = "tracing"
version = "0.1.34"
source = "registry+https://github.com/rust-lang/crates.io-index"
checksum = "5d0ecdcb44a79f0fe9844f0c4f33a342cbcbb5117de8001e6ba0dc2351327d09"
dependencies = [
 "cfg-if",
 "log",
 "pin-project-lite",
 "tracing-core",
]

[[package]]
name = "tracing-core"
version = "0.1.26"
source = "registry+https://github.com/rust-lang/crates.io-index"
checksum = "f54c8ca710e81886d498c2fd3331b56c93aa248d49de2222ad2742247c60072f"
dependencies = [
 "lazy_static",
]

[[package]]
name = "try-lock"
version = "0.2.3"
source = "registry+https://github.com/rust-lang/crates.io-index"
checksum = "59547bce71d9c38b83d9c0e92b6066c4253371f15005def0c30d9657f50c7642"

[[package]]
name = "unicode-bidi"
version = "0.3.8"
source = "registry+https://github.com/rust-lang/crates.io-index"
checksum = "099b7128301d285f79ddd55b9a83d5e6b9e97c92e0ea0daebee7263e932de992"

[[package]]
name = "unicode-normalization"
version = "0.1.19"
source = "registry+https://github.com/rust-lang/crates.io-index"
checksum = "d54590932941a9e9266f0832deed84ebe1bf2e4c9e4a3554d393d18f5e854bf9"
dependencies = [
 "tinyvec",
]

[[package]]
name = "unicode-xid"
version = "0.2.3"
source = "registry+https://github.com/rust-lang/crates.io-index"
checksum = "957e51f3646910546462e67d5f7599b9e4fb8acdd304b087a6494730f9eebf04"

[[package]]
name = "untrusted"
version = "0.7.1"
source = "registry+https://github.com/rust-lang/crates.io-index"
checksum = "a156c684c91ea7d62626509bce3cb4e1d9ed5c4d978f7b4352658f96a4c26b4a"

[[package]]
name = "ureq"
version = "2.4.0"
source = "registry+https://github.com/rust-lang/crates.io-index"
checksum = "9399fa2f927a3d327187cbd201480cee55bee6ac5d3c77dd27f0c6814cff16d5"
dependencies = [
 "base64",
 "chunked_transfer",
 "log",
 "once_cell",
 "url",
]

[[package]]
name = "url"
version = "2.2.2"
source = "registry+https://github.com/rust-lang/crates.io-index"
checksum = "a507c383b2d33b5fc35d1861e77e6b383d158b2da5e14fe51b83dfedf6fd578c"
dependencies = [
 "form_urlencoded",
 "idna",
 "matches",
 "percent-encoding",
]

[[package]]
name = "vcpkg"
version = "0.2.15"
source = "registry+https://github.com/rust-lang/crates.io-index"
checksum = "accd4ea62f7bb7a82fe23066fb0957d48ef677f6eeb8215f372f52e48bb32426"

[[package]]
name = "want"
version = "0.3.0"
source = "registry+https://github.com/rust-lang/crates.io-index"
checksum = "1ce8a968cb1cd110d136ff8b819a556d6fb6d919363c61534f6860c7eb172ba0"
dependencies = [
 "log",
 "try-lock",
]

[[package]]
name = "wasi"
version = "0.10.2+wasi-snapshot-preview1"
source = "registry+https://github.com/rust-lang/crates.io-index"
checksum = "fd6fbd9a79829dd1ad0cc20627bf1ed606756a7f77edff7b66b7064f9cb327c6"

[[package]]
name = "wasi"
version = "0.11.0+wasi-snapshot-preview1"
source = "registry+https://github.com/rust-lang/crates.io-index"
checksum = "9c8d87e72b64a3b4db28d11ce29237c246188f4f51057d65a7eab63b7987e423"

[[package]]
name = "wasm-bindgen"
version = "0.2.80"
source = "registry+https://github.com/rust-lang/crates.io-index"
checksum = "27370197c907c55e3f1a9fbe26f44e937fe6451368324e009cba39e139dc08ad"
dependencies = [
 "cfg-if",
 "wasm-bindgen-macro",
]

[[package]]
name = "wasm-bindgen-backend"
version = "0.2.80"
source = "registry+https://github.com/rust-lang/crates.io-index"
checksum = "53e04185bfa3a779273da532f5025e33398409573f348985af9a1cbf3774d3f4"
dependencies = [
 "bumpalo",
 "lazy_static",
 "log",
 "proc-macro2",
 "quote",
 "syn",
 "wasm-bindgen-shared",
]

[[package]]
name = "wasm-bindgen-macro"
version = "0.2.80"
source = "registry+https://github.com/rust-lang/crates.io-index"
checksum = "17cae7ff784d7e83a2fe7611cfe766ecf034111b49deb850a3dc7699c08251f5"
dependencies = [
 "quote",
 "wasm-bindgen-macro-support",
]

[[package]]
name = "wasm-bindgen-macro-support"
version = "0.2.80"
source = "registry+https://github.com/rust-lang/crates.io-index"
checksum = "99ec0dc7a4756fffc231aab1b9f2f578d23cd391390ab27f952ae0c9b3ece20b"
dependencies = [
 "proc-macro2",
 "quote",
 "syn",
 "wasm-bindgen-backend",
 "wasm-bindgen-shared",
]

[[package]]
name = "wasm-bindgen-shared"
version = "0.2.80"
source = "registry+https://github.com/rust-lang/crates.io-index"
checksum = "d554b7f530dee5964d9a9468d95c1f8b8acae4f282807e7d27d4b03099a46744"

[[package]]
name = "web-sys"
version = "0.3.57"
source = "registry+https://github.com/rust-lang/crates.io-index"
checksum = "7b17e741662c70c8bd24ac5c5b18de314a2c26c32bf8346ee1e6f53de919c283"
dependencies = [
 "js-sys",
 "wasm-bindgen",
]

[[package]]
name = "webpki"
version = "0.22.0"
source = "registry+https://github.com/rust-lang/crates.io-index"
checksum = "f095d78192e208183081cc07bc5515ef55216397af48b873e5edcd72637fa1bd"
dependencies = [
 "ring",
 "untrusted",
]

[[package]]
name = "winapi"
version = "0.3.9"
source = "registry+https://github.com/rust-lang/crates.io-index"
checksum = "5c839a674fcd7a98952e593242ea400abe93992746761e38641405d28b00f419"
dependencies = [
 "winapi-i686-pc-windows-gnu",
 "winapi-x86_64-pc-windows-gnu",
]

[[package]]
name = "winapi-i686-pc-windows-gnu"
version = "0.4.0"
source = "registry+https://github.com/rust-lang/crates.io-index"
checksum = "ac3b87c63620426dd9b991e5ce0329eff545bccbbb34f3be09ff6fb6ab51b7b6"

[[package]]
name = "winapi-x86_64-pc-windows-gnu"
version = "0.4.0"
source = "registry+https://github.com/rust-lang/crates.io-index"
checksum = "712e227841d057c1ee1cd2fb22fa7e5a5461ae8e48fa2ca79ec42cfc1931183f"

[[package]]
name = "windows-sys"
version = "0.36.1"
source = "registry+https://github.com/rust-lang/crates.io-index"
checksum = "ea04155a16a59f9eab786fe12a4a450e75cdb175f9e0d80da1e17db09f55b8d2"
dependencies = [
 "windows_aarch64_msvc",
 "windows_i686_gnu",
 "windows_i686_msvc",
 "windows_x86_64_gnu",
 "windows_x86_64_msvc",
]

[[package]]
name = "windows_aarch64_msvc"
version = "0.36.1"
source = "registry+https://github.com/rust-lang/crates.io-index"
checksum = "9bb8c3fd39ade2d67e9874ac4f3db21f0d710bee00fe7cab16949ec184eeaa47"

[[package]]
name = "windows_i686_gnu"
version = "0.36.1"
source = "registry+https://github.com/rust-lang/crates.io-index"
checksum = "180e6ccf01daf4c426b846dfc66db1fc518f074baa793aa7d9b9aaeffad6a3b6"

[[package]]
name = "windows_i686_msvc"
version = "0.36.1"
source = "registry+https://github.com/rust-lang/crates.io-index"
checksum = "e2e7917148b2812d1eeafaeb22a97e4813dfa60a3f8f78ebe204bcc88f12f024"

[[package]]
name = "windows_x86_64_gnu"
version = "0.36.1"
source = "registry+https://github.com/rust-lang/crates.io-index"
checksum = "4dcd171b8776c41b97521e5da127a2d86ad280114807d0b2ab1e462bc764d9e1"

[[package]]
name = "windows_x86_64_msvc"
version = "0.36.1"
source = "registry+https://github.com/rust-lang/crates.io-index"
checksum = "c811ca4a8c853ef420abd8592ba53ddbbac90410fab6903b3e79972a631f7680"<|MERGE_RESOLUTION|>--- conflicted
+++ resolved
@@ -530,10 +530,7 @@
  "openssl",
  "qos-core",
  "qos-host",
-<<<<<<< HEAD
  "serde_bytes",
-=======
->>>>>>> fc16cc67
  "serde_cbor",
  "ureq",
  "webpki",
