--- conflicted
+++ resolved
@@ -2,21 +2,14 @@
 use std::{
 	fs::File,
 	io::{Read, Write},
-<<<<<<< HEAD
-=======
 	path::Path,
->>>>>>> 1b6da0c0
 };
 
 use openssl::{
 	hash::MessageDigest,
 	pkey::{PKey, Private, Public},
 	rsa::Rsa,
-<<<<<<< HEAD
-	sign::Signer,
-=======
 	sign::{Signer, Verifier},
->>>>>>> 1b6da0c0
 };
 pub use shamir::*;
 
@@ -38,11 +31,6 @@
 	}
 }
 
-<<<<<<< HEAD
-impl From<openssl::error::ErrorStack> for CryptographyError {
-	fn from(_: openssl::error::ErrorStack) -> Self {
-		CryptographyError::OpenSSLError(openssl::error::ErrorStack::get())
-=======
 /// RSA Private key pair.
 pub struct RsaPair {
 	private_key: Rsa<Private>,
@@ -67,7 +55,6 @@
 
 	pub fn public_key_pem(&self) -> Result<Vec<u8>, CryptoError> {
 		self.private_key.public_key_to_pem().map_err(Into::into)
->>>>>>> 1b6da0c0
 	}
 }
 
