//! Enclave I/O message format.

use super::{
	boot::ManifestEnvelope,
	genesis::{GenesisOutput, GenesisSet},
	NsmRequest, NsmResponse, ProtocolError,
};

#[derive(Debug, PartialEq, borsh::BorshSerialize, borsh::BorshDeserialize)]
pub enum ProtocolMsg {
	SuccessResponse,
	// TODO: Error response should hold a protocol error
	ErrorResponse,
	UnrecoverableErrorResponse,
	InUnrecoverablePhaseResponse,
	EmptyRequest,
	EmptyResponse,
	EchoRequest(Echo),
	EchoResponse(Echo),
	ProvisionRequest(Provision),
	ReconstructRequest,
	NsmRequest(NsmRequest),
	NsmResponse(NsmResponse),
	LoadRequest(Load),

<<<<<<< HEAD
impl PartialEq for ProtocolMsg {
	fn eq(&self, other: &Self) -> bool {
		serde_cbor::to_vec(self).expect("ProtocolMsg serializes. qed.")
			== serde_cbor::to_vec(other).expect("ProtocolMsg serializes. qed.")
	}
=======
	StatusRequest,
	StatusResponse(super::ProtocolPhase),

	BootRequest(BootInstruction),
	BootStandardResponse(NsmResponse),
	BootGenesisResponse {
		/// COSE SIGN1 structure with Attestation Doc
		nsm_response: NsmResponse,
		/// Output from the Genesis flow.
		genesis_output: GenesisOutput,
	},

	ProtocolErrorResponse(ProtocolError),
>>>>>>> 1fae2eb8
}

#[derive(
	PartialEq, Debug, Clone, borsh::BorshSerialize, borsh::BorshDeserialize,
)]
pub struct Echo {
	pub data: Vec<u8>,
}

#[derive(
	PartialEq, Debug, Clone, borsh::BorshSerialize, borsh::BorshDeserialize,
)]
pub struct Provision {
	pub share: Vec<u8>,
}

#[derive(
	Debug, PartialEq, Clone, borsh::BorshSerialize, borsh::BorshDeserialize,
)]
pub struct SignatureWithPubKey {
	/// Signature
	pub signature: Vec<u8>,
	/// Path to the file containing the public key associated with this
	/// signature.
	pub path: String,
}

#[derive(
	Debug, PartialEq, Clone, borsh::BorshSerialize, borsh::BorshDeserialize,
)]
pub struct Load {
	/// The executable to pivot to
	pub executable: Vec<u8>,
	//// Signatures of the data
	pub signatures: Vec<SignatureWithPubKey>,
}

#[derive(
	PartialEq, Debug, Clone, borsh::BorshSerialize, borsh::BorshDeserialize,
)]
pub enum BootInstruction {
	Standard { manifest_envelope: Box<ManifestEnvelope>, pivot: Vec<u8> },
	Genesis { set: GenesisSet },
}

#[cfg(test)]
mod test {
	use borsh::{BorshDeserialize, BorshSerialize};

	use super::*;

	#[test]
	fn boot_genesis_response_deserialize() {
		let nsm_response = NsmResponse::LockPCR;

		let vec = nsm_response.try_to_vec().unwrap();
		let test = NsmResponse::try_from_slice(&vec).unwrap();
		assert_eq!(nsm_response, test);

		let genesis_response = ProtocolMsg::BootGenesisResponse {
			nsm_response,
			genesis_output: GenesisOutput {
				quorum_key: vec![3, 2, 1],
				member_outputs: vec![],
				recovery_permutations: vec![],
			},
		};

		let vec = genesis_response.try_to_vec().unwrap();
		let test = ProtocolMsg::try_from_slice(&vec).unwrap();

		assert_eq!(test, genesis_response);
	}
}<|MERGE_RESOLUTION|>--- conflicted
+++ resolved
@@ -23,13 +23,6 @@
 	NsmResponse(NsmResponse),
 	LoadRequest(Load),
 
-<<<<<<< HEAD
-impl PartialEq for ProtocolMsg {
-	fn eq(&self, other: &Self) -> bool {
-		serde_cbor::to_vec(self).expect("ProtocolMsg serializes. qed.")
-			== serde_cbor::to_vec(other).expect("ProtocolMsg serializes. qed.")
-	}
-=======
 	StatusRequest,
 	StatusResponse(super::ProtocolPhase),
 
@@ -43,7 +36,6 @@
 	},
 
 	ProtocolErrorResponse(ProtocolError),
->>>>>>> 1fae2eb8
 }
 
 #[derive(
