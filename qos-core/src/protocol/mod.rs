//! OS execution protocol.

mod attestor;
mod msg;
mod provisioner;

pub use attestor::{MockNsm, Nsm, NsmProvider, MOCK_NSM_ATTESTATION_DOCUMENT};
pub use msg::*;
<<<<<<< HEAD
pub use nitro_types::*;
use openssl::rsa::Rsa;
=======
>>>>>>> fc16cc67
pub use provisioner::SECRET_FILE;
use provisioner::*;

use crate::server;

const MEGABYTE: usize = 1024 * 1024;
const MAX_ENCODED_MSG_LEN: usize = 10 * MEGABYTE;

type ProtocolHandler =
	dyn Fn(&ProtocolMsg, &mut ProtocolState) -> Option<ProtocolMsg>;

pub struct ProtocolState {
	provisioner: SecretProvisioner,
	attestor: Box<dyn NsmProvider>,
}

impl ProtocolState {
	pub fn new(attestor: Box<dyn NsmProvider>) -> Self {
		let provisioner = SecretProvisioner::new();
		Self { attestor, provisioner }
	}
}

pub struct Executor {
	routes: Vec<Box<ProtocolHandler>>,
	state: ProtocolState,
}

impl Executor {
	pub fn new(attestor: Box<dyn NsmProvider>) -> Self {
		Self {
			routes: vec![
				Box::new(handlers::empty),
				Box::new(handlers::echo),
				Box::new(handlers::provision),
				Box::new(handlers::reconstruct),
				Box::new(handlers::nsm),
				Box::new(handlers::load),
			],
			state: ProtocolState::new(attestor),
		}
	}
}

impl server::Routable for Executor {
	fn process(&mut self, mut req_bytes: Vec<u8>) -> Vec<u8> {
		if req_bytes.len() > MAX_ENCODED_MSG_LEN {
			return serde_cbor::to_vec(&ProtocolMsg::ErrorResponse)
				.expect("ProtocolMsg can always be serialized. qed.");
		}

		let msg_req = match serde_cbor::from_slice(&mut req_bytes) {
			Ok(req) => req,
			Err(_) => {
				return serde_cbor::to_vec(&ProtocolMsg::ErrorResponse)
					.expect("ProtocolMsg can always be serialized. qed.")
			}
		};

		for handler in self.routes.iter() {
			match handler(&msg_req, &mut self.state) {
				Some(msg_resp) => {
					return serde_cbor::to_vec(&msg_resp)
						.expect("ProtocolMsg can always be serialized. qed.")
				}
				None => continue,
			}
		}

		serde_cbor::to_vec(&ProtocolMsg::ErrorResponse)
			.expect("ProtocolMsg can always be serialized. qed.")
	}
}

mod handlers {
	use qos_crypto::RsaPub;

	use super::*;

	pub fn empty(
		req: &ProtocolMsg,
		_state: &mut ProtocolState,
	) -> Option<ProtocolMsg> {
		if let ProtocolMsg::EmptyRequest = req {
			Some(ProtocolMsg::EmptyResponse)
		} else {
			None
		}
	}

	pub fn echo(
		req: &ProtocolMsg,
		_state: &mut ProtocolState,
	) -> Option<ProtocolMsg> {
		if let ProtocolMsg::EchoRequest(e) = req {
			Some(ProtocolMsg::EchoResponse(e.clone()))
		} else {
			None
		}
	}

	pub fn provision(
		req: &ProtocolMsg,
		state: &mut ProtocolState,
	) -> Option<ProtocolMsg> {
		if let ProtocolMsg::ProvisionRequest(pr) = req {
			match state.provisioner.add_share(pr.share.clone()) {
				Ok(_) => Some(ProtocolMsg::SuccessResponse),
				Err(_) => Some(ProtocolMsg::ErrorResponse),
			}
		} else {
			None
		}
	}

	pub fn reconstruct(
		req: &ProtocolMsg,
		state: &mut ProtocolState,
	) -> Option<ProtocolMsg> {
		if let ProtocolMsg::ReconstructRequest = req {
			match state.provisioner.reconstruct() {
				Ok(secret) => {
					state.provisioner.secret = Some(secret);
					Some(ProtocolMsg::SuccessResponse)
				}
				Err(_) => Some(ProtocolMsg::ErrorResponse),
			}
		} else {
			None
		}
	}

	pub fn nsm(
		req: &ProtocolMsg,
		state: &mut ProtocolState,
	) -> Option<ProtocolMsg> {
		if let ProtocolMsg::NsmRequest(req) = req {
			// HACK: this should be replaced pretty soon, right now just here
			// for backwards compat with tests
			let request = if *req == NsmRequest::DescribeNSM {
				NsmRequest::DescribeNSM
			} else {
				NsmRequest::Attestation {
					user_data: None,
					nonce: None,
					public_key: Some(
						Rsa::generate(4096)
							.unwrap()
							.public_key_to_pem()
							.unwrap(),
					),
				}
			};
			let fd = state.attestor.nsm_init();
			let response = state.attestor.nsm_process_request(fd, request);
			Some(ProtocolMsg::NsmResponse(response))
		} else {
			None
		}
	}

	pub fn load(
		req: &ProtocolMsg,
		_state: &mut ProtocolState,
	) -> Option<ProtocolMsg> {
		if let ProtocolMsg::LoadRequest(Load { data, signatures }) = req {
			for SignatureWithPubKey { signature, path } in signatures {
				let pub_key = match RsaPub::from_pem_file(path) {
					Ok(p) => p,
					Err(_) => return Some(ProtocolMsg::ErrorResponse),
				};

				match pub_key.verify_sha256(&signature[..], &data[..]) {
					Ok(_) => {}
					Err(_) => return Some(ProtocolMsg::ErrorResponse),
				}
			}

			Some(ProtocolMsg::SuccessResponse)
		} else {
			None
		}
	}
}<|MERGE_RESOLUTION|>--- conflicted
+++ resolved
@@ -6,11 +6,7 @@
 
 pub use attestor::{MockNsm, Nsm, NsmProvider, MOCK_NSM_ATTESTATION_DOCUMENT};
 pub use msg::*;
-<<<<<<< HEAD
-pub use nitro_types::*;
 use openssl::rsa::Rsa;
-=======
->>>>>>> fc16cc67
 pub use provisioner::SECRET_FILE;
 use provisioner::*;
 
@@ -87,6 +83,7 @@
 
 mod handlers {
 	use qos_crypto::RsaPub;
+	use serde_bytes::ByteBuf;
 
 	use super::*;
 
@@ -148,21 +145,18 @@
 		state: &mut ProtocolState,
 	) -> Option<ProtocolMsg> {
 		if let ProtocolMsg::NsmRequest(req) = req {
-			// HACK: this should be replaced pretty soon, right now just here
-			// for backwards compat with tests
-			let request = if *req == NsmRequest::DescribeNSM {
-				NsmRequest::DescribeNSM
-			} else {
-				NsmRequest::Attestation {
+			let request = match req {
+				NsmRequest::Attestation { .. } => NsmRequest::Attestation {
 					user_data: None,
 					nonce: None,
-					public_key: Some(
+					public_key: Some(ByteBuf::from(
 						Rsa::generate(4096)
 							.unwrap()
 							.public_key_to_pem()
 							.unwrap(),
-					),
-				}
+					)),
+				},
+				_ => panic!(""),
 			};
 			let fd = state.attestor.nsm_init();
 			let response = state.attestor.nsm_process_request(fd, request);
