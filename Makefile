--- conflicted
+++ resolved
@@ -113,17 +113,23 @@
 		-o type=tar$(,)dest=$@; \
 	")
 
-<<<<<<< HEAD
 $(OUT_DIR)/qos_enclave.$(PLATFORM).$(ARCH):
 	$(call toolchain," \
-		export RUSTFLAGS='-C target-feature=+crt-static' && \
 		cd $(SRC_DIR)/qos_enclave \
-		&& CARGO_HOME=$(CACHE_DIR)/cargo cargo build \
-			--target x86_64-unknown-linux-gnu \
+		&& export \
+			CARGO_HOME=$(CACHE_DIR) \
+			RUSTFLAGS=' \
+				-L /home/build/$(FETCH_DIR)/rust/build/x86_64-unknown-linux-gnu/stage0-sysroot/lib/rustlib/x86_64-unknown-linux-musl/lib/ \
+				-L /home/build/$(FETCH_DIR)/rust/build/x86_64-unknown-linux-gnu/stage0-sysroot/lib/rustlib/x86_64-unknown-linux-musl/lib/self-contained/ \
+				-L /usr/lib/x86_64-linux-musl \
+				-C target-feature=+crt-static \
+			' \
+		&& cargo build \
+			--target x86_64-unknown-linux-musl \
 			--no-default-features \
 			--release \
 		&& cp \
-			../target/x86_64-unknown-linux-gnu/release/qos_enclave \
+			../target/x86_64-unknown-linux-musl/release/qos_enclave \
 			/home/build/$@; \
 	")
 
@@ -140,12 +146,9 @@
 		-o type=tar$(,)dest=$@; \
 	")
 
-$(OUT_DIR)/qos_client.$(PLATFORM).$(ARCH):
-=======
 $(OUT_DIR)/qos_client.$(PLATFORM).$(ARCH): \
 	$(FETCH_DIR)/rust/build/x86_64-unknown-linux-gnu/stage0-sysroot \
 	$(CACHE_DIR)/lib/libpcsclite.a
->>>>>>> 3df3c256
 	$(call toolchain," \
 		cd $(SRC_DIR)/qos_client \
 		&& export \
