.PHONY: test
test:
	cargo test -- --nocapture

.PHONY: client
client:
	cargo run --manifest-path ./qos-client/Cargo.toml --bin qos-client

.PHONY: local-enclave
local-enclave:
	cargo run --bin qos-core \
		-- \
		--usock ./dev.sock \
		--ephemeral-file ./qos-core/src/protocol/attestor/static/boot_e2e_mock_eph.secret \
		--mock

.PHONY: vm-enclave
vm-enclave:
	OPENSSL_DIR=/usr cargo run \
		--bin qos-core \
		--features vm \
		-- \
		--cid 16 \
		--port 6969

.PHONY: local-host
local-host:
	cargo run --bin qos-host \
		-- \
		--host-ip 127.0.0.1 \
		--host-port 3000 \
		--usock ./dev.sock

.PHONY: vm-host
vm-host:
	OPENSSL_DIR=/usr cargo run \
		--bin qos-host \
		--features vm \
		-- \
		--host-ip 127.0.0.1 \
		--host-port 3000 \
		--cid 16 \
		--port 6969

.PHONY: vm-describe-nsm
vm-describe-nsm:
	OPENSSL_DIR=/usr cargo run \
		--bin qos-client \
		--manifest-path ./qos-client/Cargo.toml \
		--features vm \
		describe-nsm \
		--host-ip 127.0.0.1 \
		--host-port 3000

.PHONY: local-describe-nsm
local-describe-nsm:
	cargo run --bin qos-client \
		--manifest-path ./qos-client/Cargo.toml \
		describe-nsm \
		--host-ip 127.0.0.1 \
		--host-port 3000

.PHONY: vm-describe-pcr
vm-describe-pcr:
		OPENSSL_DIR=/usr cargo run \
		--bin qos-client \
		--manifest-path ./qos-client/Cargo.toml \
		describe-pcr \
		--host-ip 127.0.0.1 \
		--host-port 3000

.PHONY: local-describe-pcr
local-describe-pcr:
	cargo run --bin qos-client \
		--manifest-path ./qos-client/Cargo.toml \
		describe-pcr \
		--host-ip 127.0.0.1 \
		--host-port 3000

<<<<<<< HEAD
.PHONY: local-dev-boot
local-dev-boot:
	cargo build --release
	pwd
	cargo run --bin qos-client \
	dangerous-dev-boot \
	--host-ip 127.0.0.1 \
	--host-port 3000 \
	--restart-policy always \
	--pivot-path ./target/release/sample-app

.PHONY: app-echo
app-echo:
	cargo run --features sample --bin qos-client  \
	app-echo \
	--host-ip 127.0.0.1 \
	--host-port 3000

.PHONY: app-read-files
app-read-files:
	cargo run --features sample --bin qos-client  \
	app-read-files \
	--host-ip 127.0.0.1 \
	--host-port 3000
=======
.PHONY: local-req-att-doc
local-req-att-doc:
	cargo run --bin qos-client \
		--manifest-path ./qos-client/Cargo.toml \
		request-attestation-doc \
		--host-ip 127.0.0.1 \
		--host-port 3000
>>>>>>> 5b8a746e

.PHONY: gen-att-doc
gen-att-doc:
	OPENSSL_DIR=/usr cargo run --bin gen_att_doc

.PHONY: image
image:
	docker build -t tkhq/qos .

.PHONY: lint
lint:
	cargo +nightly version
	cargo clippy --fix --allow-dirty
	cargo +nightly fmt<|MERGE_RESOLUTION|>--- conflicted
+++ resolved
@@ -77,32 +77,6 @@
 		--host-ip 127.0.0.1 \
 		--host-port 3000
 
-<<<<<<< HEAD
-.PHONY: local-dev-boot
-local-dev-boot:
-	cargo build --release
-	pwd
-	cargo run --bin qos-client \
-	dangerous-dev-boot \
-	--host-ip 127.0.0.1 \
-	--host-port 3000 \
-	--restart-policy always \
-	--pivot-path ./target/release/sample-app
-
-.PHONY: app-echo
-app-echo:
-	cargo run --features sample --bin qos-client  \
-	app-echo \
-	--host-ip 127.0.0.1 \
-	--host-port 3000
-
-.PHONY: app-read-files
-app-read-files:
-	cargo run --features sample --bin qos-client  \
-	app-read-files \
-	--host-ip 127.0.0.1 \
-	--host-port 3000
-=======
 .PHONY: local-req-att-doc
 local-req-att-doc:
 	cargo run --bin qos-client \
@@ -110,7 +84,6 @@
 		request-attestation-doc \
 		--host-ip 127.0.0.1 \
 		--host-port 3000
->>>>>>> 5b8a746e
 
 .PHONY: gen-att-doc
 gen-att-doc:
