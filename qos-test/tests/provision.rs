--- conflicted
+++ resolved
@@ -14,12 +14,8 @@
 
 #[tokio::test]
 async fn provision_e2e() {
-<<<<<<< HEAD
-	let enclave_addr = SocketAddress::new_unix("./provision_e2e.sock");
-=======
 	let usock = "./provisions_e2e.sock";
 	let enclave_addr = SocketAddress::new_unix(usock);
->>>>>>> 891bd0e6
 	let enclave_addr2 = enclave_addr.clone();
 	let ip = Ipv4Addr::from([127u8, 0, 0, 1]);
 	let port = 3002;
@@ -115,8 +111,5 @@
 
 	// Delete file
 	std::fs::remove_file(path).unwrap();
-<<<<<<< HEAD
-=======
 	std::fs::remove_file(usock).unwrap();
->>>>>>> 891bd0e6
 }