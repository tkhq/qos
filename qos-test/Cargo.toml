--- conflicted
+++ resolved
@@ -5,15 +5,9 @@
 publish = false
 
 [dependencies]
-<<<<<<< HEAD
-qos-core = { path = "../qos-core", features = ["mock"] }
-qos-host = { path = "../qos-host" }
-qos-client = { path = "../qos-client", features = ["mock", "sample"] }
-=======
 qos-core = { path = "../qos-core", features = ["local"], default-features = false }
 qos-host = { path = "../qos-host", features = ["local"], default-features = false }
 qos-client = { path = "../qos-client", default-features = false }
->>>>>>> 5b8a746e
 qos-crypto = { path = "../qos-crypto" }
 tokio = { version = "1.18", features = ["macros", "rt-multi-thread"], default-features = false }
 
