--- conflicted
+++ resolved
@@ -139,31 +139,4 @@
 make toolchain-update
 ```
 
-<<<<<<< HEAD
-[gs]: https://codeberg.org/distrust/git-sig
-
-
-#### Troubleshooting
-
-Our mono repo uses the same lfs configuration. For troubleshooting tips consult monos [LFS troubleshooting](https://github.com/tkhq/mono#troubleshooting-lfs) section.
-=======
-
-### Release Process
-
- 0. Determine the release semver version by consulting the [changelog](./CHANGELOG.MD).
- 1. Create a branch for your release e.g.
-    `git checkout -b release/v1.0.0`
- 2. Run `make dist` as described in ["Release" section](#release)
- 3. Commit the new dist folder `git commit -m "Release v1.0.0" -- dist/`
- 4. Push up your branch to github, and make a pull request.
- 5. You may also create and push a signed `-rcX` git tag where the number after `rc` doesn't already exist.
-    `git tag -S v1.0.0-rc0 -m v1.0.0-rc0`
-    `git push origin v1.0.0-rc0`
- 6. Wait for others to replicate your build, see ["Verify" section](#verify)
- 7. Once the release has enough `git sig` signatures, make the final tag and merge the pull request.
-    `git tag -S v1.0.0 -m v1.0.0`
-    `git push origin v1.0.0`
-
-
-[gs]: https://codeberg.org/distrust/git-sig
->>>>>>> 0f6728bf
+[gs]: https://codeberg.org/distrust/git-sig